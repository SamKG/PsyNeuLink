
# Princeton University licenses this file to You under the Apache License, Version 2.0 (the "License");
# you may not use this file except in compliance with the License.  You may obtain a copy of the License at:
#     http://www.apache.org/licenses/LICENSE-2.0
# Unless required by applicable law or agreed to in writing, software distributed under the License is distributed
# on an "AS IS" BASIS, WITHOUT WARRANTIES OR CONDITIONS OF ANY KIND, either express or implied.
# See the License for the specific language governing permissions and limitations under the License.


# *****************************************    SYSTEM MODULE    ********************************************************

"""
..
    Sections:
      * `System_Overview`
      * `System_Creation`
      * `System_Structure`
         * `System_Graph`
         * `System_Mechanisms`
      * `System_Execution`
         * `System_Execution_Order`
         * `System_Execution_Phase`
         * `System_Execution_Input_And_Initialization`
         * `System_Execution_Learning`
         * `System_Execution_Control`
      * `System_Class_Reference`


.. _System_Overview:

Overview
--------

A System is a `Composition <Composition>` that is a collection of `Processes <Process>` all of which are executed
together. Executing a System executes all of the `Mechanisms <Mechanism>` in its Processes in a structured order.
`Projections <Projection>` between Mechanisms in different Processes within the System are permitted, as are recurrent
Projections, but Projections from Mechanisms in other Systems are ignored (PsyNeuLink does not support ESP).  A System
can also be assigned a `ControlMechanism <ControlMechanism>` as its `controller <System.controller>`, that can be
used to control parameters of other `Mechanisms <Mechanism>` (or their `functions <Mechanism_Base.function>` in the
System.

.. _System_Creation:

Creating a System
-----------------

Systems are created by instantiating the `System` class.  If no arguments are provided, a System with a single `Process`
containing a single `default_mechanism <Mechanism_Base.default_mechanism>` is created.  More commonly, a System is
created from one or more `Processes <Process>` that are specified in the **processes**  argument of the `System`
class, and listed in its `processes <System.processes>` attribute.

.. note::
   At present, only `Processes <Process>` can be assigned to a System; `Mechanisms <Mechanism>` cannot be assigned
   directly to a System.  They must be assigned to the `pathway <Process_Pathway>` of a Process, and then that Process
   must be included in the **processes** argument of the `System` class.

.. _System_Control_Specification:

Specifying Control
~~~~~~~~~~~~~~~~~~

A controller can also be specified for the System, in the **controller** argument of the `System`.  This can be an
existing `ControlMechanism`, a constructor for one, or a class of ControlMechanism in which case a default
instance of that class will be created.  If an existing ControlMechanism or the constructor for one is used, then
the `OutputStates it monitors <ControlMechanism_ObjectiveMechanism>` and the `parameters it controls
<ControlMechanism_Control_Signals>` can be specified using its `objective_mechanism
<ControlMechanism.objective_mechanism>` and `control_signals <ControlMechanism.control_signals>`
attributes, respectively.  In addition, these can be specified in the **monitor_for_control** and **control_signal**
arguments of the `System`, as described below.

* **monitor_for_control** argument -- used to specify OutputStates of Mechanisms in the System that should be
  monitored by the `ObjectiveMechanism` associated with the System's `controller <System.controller>` (see
  `ControlMechanism_ObjectiveMechanism`);  these are used in addition to any specified for the ControlMechanism or
  its ObjectiveMechanism.  These can be specified in the **monitor_for_control** argument of the `System` using
  any of the ways used to specify the *monitored_output_states* for an ObjectiveMechanism (see
  `ObjectiveMechanism_Monitored_Output_States`).  In addition, the **monitor_for_control** argument supports two
  other forms of specification:

  * **string** -- must be the `name <OutputState.name>` of an `OutputState` of a `Mechanism <Mechanism>` in the System
    (see third example under `System_Control_Examples`).  This can be used anywhere a reference to an OutputState can
    ordinarily be used (e.g., in an `InputState tuple specification <InputState_Tuple_Specification>`). Any OutputState
    with a name matching the string will be monitored, including ones with the same name that belong to different
    Mechanisms within the System. If an OutputState of a particular Mechanism is desired, and it shares its name with
    other Mechanisms in the System, then it must be referenced explicitly (see `InputState specification
    <InputState_Specification>`, and examples under `System_Control_Examples`).
  |
  * **MonitoredOutputStatesOption** -- must be a value of `MonitoredOutputStatesOption`, and must appear alone or as a
    single item in the list specifying the **monitor_for_control** argument;  any other specification(s) included in
    the list will take precedence.  The MonitoredOutputStatesOption applies to all of the Mechanisms in the System
    except its `controller <System.controller>` and `LearningMechanisms <LearningMechanism>`. The
    *PRIMARY_OUTPUT_STATES* value specifies that the `primary OutputState <OutputState_Primary>` of every Mechanism be
    monitored, whereas *ALL_OUTPUT_STATES* specifies that *every* OutputState of every Mechanism be monitored.
  |
  The default for the **monitor_for_control** argument is *MonitoredOutputStatesOption.PRIMARY_OUTPUT_STATES*.
  The OutputStates specified in the **monitor_for_control** argument are added to any already specified for the
  ControlMechanism's `objective_mechanism <ControlMechanism.objective_mechanism>`, and the full set is listed in
  the ControlMechanism's `monitored_output_states <EVCControlMechanism.monitored_output_states>` attribute, and its
  ObjectiveMechanism's `monitored_output_states <ObjectiveMechanism.monitored_output_states>` attribute).
..
* **control_signals** argument -- used to specify the parameters of Components in the System to be controlled. These
  can be specified in any of the ways used to `specify ControlSignals <ControlMechanism_Control_Signals>` in the
  *control_signals* argument of a ControlMechanism. These are added to any `ControlSignals <ControlSignal>` that have
  already been specified for the `controller <System.controller>` (listed in its `control_signals
  <ControlMechanism.control_signals>` attribute), and any parameters that have directly been `specified for
  control <ParameterState_Specification>` within the System (see `System_Control` below for additional details).

.. _System_Structure:

Structure
---------

The Components of a System are shown in the figure below and summarized in the sections that follow.

.. _System_Full_Fig:

.. figure:: _static/System_full_fig.svg
   :alt: Overview of major PsyNeuLink components
   :scale: 75 %

   Two `Processes <Process>` are shown, both belonging to the same System.  Each Process has a
   series of :doc:`ProcessingMechanisms <ProcessingMechanism>` linked by :doc:`MappingProjections <MappingProjection>`,
   that converge on a common final ProcessingMechanism.  Each ProcessingMechanism is labeled with its designation in
   the System.  The `TERMINAL` Mechanism for both Processes projects to an `ObjectiveMechanism` that is used to
   drive `learning <LearningProjection>` in Process B. It also projects to a separate ObjectiveMechanism that is used
   for control of ProcessingMechanisms in both Processes A and B.  Note that the Mechanisms and
   Projections responsible for learning and control belong to the System and can monitor and/or control Mechanisms
   belonging to more than one Process (as shown for control in this figure).

.. _System_Mechanisms:

Mechanisms
~~~~~~~~~~

The `Mechanisms <Mechanism>` in a System are assigned designations based on the position they occupy in the `graph
<System.graph>` and/or the role they play in a System:

    `ORIGIN`: receives input to the System (provided in the `execute <System.execute>` or `run
    <System.run> method), and does not receive a `Projection <Projection>` from any other `ProcessingMechanisms
    <ProcessingMechanism>`.

    `TERMINAL`: provides output from the System, and does not send Projections to any other ProcessingMechanisms.

    `SINGLETON`: both an `ORIGIN` and a `TERMINAL` Mechanism.

    `INITIALIZE_CYCLE`: sends a Projection that closes a recurrent loop; can be assigned an initial value.

    `CYCLE`: receives a Projection that closes a recurrent loop.

    `CONTROL`: monitors the value of another Mechanism for use in controlling parameter values.

    `LEARNING`: monitors the value of another Mechanism for use in learning.

    `TARGET`: ComparatorMechanism that monitors a `TERMINAL` Mechanism of a Process and compares it to a corresponding
    value provided in the `execute <System.execute>` or `run <System.run>` method.

    `INTERNAL`: ProcessingMechanism that does not fall into any of the categories above.

    .. note::
       Any `ORIGIN` and `TERMINAL` Mechanisms of a System must be, respectively, the `ORIGIN` or `TERMINAL` of any
       Process(es) to which they belong.  However, it is not necessarily the case that the `ORIGIN` and/or `TERMINAL`
       Mechanism of a Process is also the `ORIGIN` and/or `TERMINAL` of a System to which the Process belongs (see
       `example <LearningProjection_Target_vs_Terminal_Figure>`).

    .. note: designations are stored in the `systems <Mechanism.systems>` attribute of a `Mechanism <Mechanism>`.
    COMMENT:
    (see _instantiate_graph below)
    COMMENT

.. _System_Graph:

Graph
~~~~~

When a System is created, a graph is constructed that describes the `Projections <Projection>` (edges) among its
`Mechanisms <Mechanism>` (nodes). The graph is assigned to the System's `graph <System.graph>` attribute.  A
System's `graph <System.graph>` can be displayed using its `System.show_graph` method.  The `graph
<System.graph>` is stored as a dictionary of dependencies that can be passed to graph theoretical tools for
analysis.  A System can have recurrent Processing pathways, such as feedback loops;  that is, the System's `graph
<System.graph> can be *cyclic*.  PsyNeuLink also uses the `graph <System.graph>` to determine the order in
which its Mechanisms are executed.  To do so in an orderly manner, however, the graph must be *acyclic*.  To address
this, PsyNeuLink constructs an `execution_graph <System.execution_graph>` from the System's `graph
<System.graph>`. If the  System is acyclic, these are the same. If the System is cyclic, then the `execution_graph
<System.execution_graph>` is a subset of the `graph <System.graph>` in which the dependencies (edges)
associated with Projections that close a loop have been removed. Note that this only impacts the order of execution;
the Projections themselves remain in effect, and will be fully functional during the execution of the Mechanisms
to and from which they project (see `System_Execution` below for a more detailed description).

COMMENT:
    ADD FIGURE OF GRAPH FOR SYSTEM SHOWN IN FIGURE ABOVE
COMMENT

.. _System_Scheduler:

Scheduler
~~~~~~~~~

Every System has two `Schedulers <Scheduler>`, one that handles the ordering of execution of its Components for
`processing <System_Execution_Processing>` (assigned to its `scheduler_processing` attribute), and one that
does the same for `learning <System_Execution_Learning>` (assigned to its `scheduler_learning` attribute).
The `scheduler_processing` can be assigned in the **scheduler** argument of the System's constructor;  if it is not
specified, a default `Scheduler` is created automatically.   The `scheduler_learning` is always assigned automatically.
The System's Schedulers base the ordering of execution of its Components based on the order in which they are listed
in the `pathway <Process.pathway>`\\s of the `Processes <Process>` used to construct the System, constrained by any
`Conditions <Condition>` that have been created for individual Components and assigned to the System's Schedulers (see
`Scheduler`, `Condition <Condition_Creation>`, `System_Execution_Processing`, and `System_Execution_Learning` for
additional details).  Both schedulers maintain a `Clock` that can be used to access their current `time
<Time_Overview>`.

.. _System_Control:

Control
~~~~~~~

A System can be assigned a `ControlMechanism` as its `controller <System.controller>`, that can be  used to
control parameters of other `Mechanisms <Mechanism>` in the System. Although any number of ControlMechanism can be
assigned to and executed within a System, a System can have only one `controller <System.controller>`, that is
executed after all of the other Components in the System have been executed, including any other ControlMechanisms (see
`System Execution <System_Execution>`). When a ControlMechanism is assigned to or created by a System, it inherits
specifications made for the System as follows:

  * the OutputStates specified to be monitored in the System's **monitor_for_control** argument are added to those
    that may have already been specified for the ControlMechanism's `objective_mechanism
    <ControlMechanism.objective_mechanism>` (the full set is listed in the ControlMechanism's `monitored_output_states
    <EVCControlMechanism.monitored_output_states>` attribute, and its ObjectiveMechanism's `monitored_output_states
    <ObjectiveMechanism.monitored_output_states>` attribute); see `System_Control_Specification` for additional details of how
    to specify OutputStates to be monitored.

  * a `ControlSignal` and `ControlProjection` is assigned to the ControlMechanism for every parameter that has been
    `specified for control <ParameterState_Specification>` in the System;  these are added to any that the
    ControlMechanism may already have (listed in its `control_signals <ControlMechanism.control_signals>` attribute).

See `System_Control_Specification` above, `ControlMechanism <ControlMechanism>` and `ModulatorySignal_Modulation`
for details of how control operates, and `System_Execution_Control` below for a description of how it is engaged
when a System is executed. The control Components of a System can be displayed using the System's `show_graph
<System.show_graph>` method with its **show_control** argument assigned as `True`.

.. _System_Learning:

Learning
~~~~~~~~

A System cannot itself be specified for learning.  However, if learning has been specified for any of its `processes
<System.processes>`, then it will be `implemented <LearningMechanism_Learning_Configurations>` and `executed
<System_Execution_Learning>` as part of the System.  Note, however, that for the learning Components of a Process to
be implemented by a System, learning must be `specified for the entire Process <Process_Learning_Specification>`. The
learning Components of a System can be displayed using the System's `System.show_graph` method with its
**show_learning** argument assigned as `True` or *ALL*.


.. _System_Execution:

Execution
---------

A System can be executed by calling either its `execute <System.execute>` or `run <System.execute>` methods.
`execute <System.execute>` executes the System once; that is, it executes a single `TRIAL`.
`run <System.run>` allows a series of `TRIAL`\\s to be executed, one for each input in the **inputs** argument
of the call to `run <System.run>`.  For each `TRIAL`, it makes a series of calls to the `run <Scheduler.run>`
method of the relevant `Scheduler` (see `System_Execution_Processing` and `System_Execution_Learning` below), and
executes the Components returned by that Scheduler (constituting a `TIME_STEP` of execution), until every Component in
the System has been executed at least once, or another `termination condition <Scheduler_Termination_Conditions>` is
met.  The execution of each `TRIAL` occurs in four phases: `initialization <System_Execution_Input_And_Initialization>`,
`processing <System_Execution_Processing>`, `learning <System_Execution_Learning>`, and
`control <System_Execution_Control>`, each of which is described below.


.. _System_Execution_Input_And_Initialization:

Input and Initialization
~~~~~~~~~~~~~~~~~~~~~~~~

The input to a System is specified in the **input** argument of either its `execute <System.execute>` or
`run <System.run>` method. In both cases, the input for a single `TRIAL` must be a list or ndarray of values,
each of which is an appropriate input for the corresponding `ORIGIN` Mechanism (listed in the System's
`origin_mechanisms <System.origin_mechanisms>` attribute). If the `execute <System.execute>` method is used,
input for only a single `TRIAL` is provided, and only a single `TRIAL` is executed.  The `run <System.run>` method
can be used for a sequence of `TRIAL`\\s, by providing it with a list or ndarray of inputs, one for each `TRIAL`.  In
both cases, two other types of input can be provided in corresponding arguments of the `run <System.run>` method:
a list or ndarray of **initial_values**, and a list or ndarray of **target** values. The **initial_values** are
assigned at the start of a `TRIAL` as input to Mechanisms that close recurrent loops (designated as `INITIALIZE_CYCLE`,
and listed in the System's `recurrent_init_mechanisms <System.recurrent_init_mechanisms>` attribute), and
**target** values are assigned as the *TARGET* input of the System's `TARGET` Mechanisms (see
`System_Execution_Learning` below;  also, see `Run` for additional details of formatting input specifications).


.. _System_Execution_Processing:

Processing
~~~~~~~~~~

Once the relevant inputs have been assigned, the `ProcessingMechanisms <ProcessingMechanism>` of the System are executed
in the order they are listed in the `Processes <Process>` used to construct the System.  When a Mechanism is executed,
it receives input from any other Mechanisms that project to it within the System,  but not from any Mechanisms outside
the System (PsyNeuLink does not support ESP).  The order of execution is determined by the System's `execution_graph`
attribute, which is a subset of the System's `graph <System.graph>` that has been "pruned" to be acyclic (i.e.,
devoid of recurrent loops (see `System_Graph` above).  While the `execution_graph` is acyclic, all recurrent Projections
in the System remain intact during execution and can be `initialized <System_Execution_Input_And_Initialization>` at
the start of execution. The order in which Components are executed can also be customized, using the System's
`System_Scheduler` in combination with `Condition` specifications for individual Components, to execute different
Components at different time scales, or to introduce dependencies among them (e.g., require that a recurrent Mechanism
settle before another one execute -- see `example <Condition_Recurrent_Example>`).


.. _System_Execution_Learning:

Learning
~~~~~~~~

A System executes learning if it is specified for one or more `Processes <Process_Learning_Sequence>` in the System.
The System's `learning <System.learning>` attribute indicates whether learning is enabled for the System. Learning
is executed for any Components (individual Projections or Processes) for which it is `specified
<Process_Learning_Sequence>` after the  `processing <System_Execution_Processing>` of each `TRIAL` has completed, but
before the `controller <System.controller> is executed <System_Execution_Control>`.  The learning Components of a
System can be displayed using the System's `show_graph <System.show_graph>` method with its **show_learning**
argument assigned `True` or *ALL*. The stimuli used for learning (both inputs and targets) can be specified in either
of two formats, Sequence or Mechanism, that are described in the `Run` module; see `Run_Inputs` and `Run_Targets`).
Both formats require that an input be provided for each `ORIGIN` Mechanism of the System (listed in its
`origin_mechanisms <System.origin_mechanisms>` attribute).  If the targets are specified in `Sequence
<Run_Targets_Sequence_Format>` or `Mechanism <Run_Targets_Mechanism_Format>` format, one target must be provided for
each `TARGET` Mechanism (listed in its `target_mechanisms <System.target_mechanisms>` attribute).  Targets can also
be specified in a `function format <Run_Targets_Function_Format>`, which generates a target for each execution of a
`TARGET` Mechanism.

.. note::
   A `TARGET` Mechanism of a Process is not necessarily one of the `TARGET` Mechanisms of the System to which it belongs
   (see `TARGET Mechanisms <LearningMechanism_Targets>`).  Also, the changes to a System induced by learning are not
   applied until the Mechanisms that receive the Projections being learned are next executed; see :ref:`Lazy Evaluation
   <LINK>` for an explanation of "lazy" updating).


.. _System_Execution_Control:

Control
~~~~~~~

The System's `controller <System.controller>` is executed in the last phase of execution in a `TRIAL`, after all
other Mechanisms in the System have executed.  Although a System may have more than one `ControlMechanism`, only one
can be assigned as its `controller <System.controller>`;  all other ControlMechanisms are executed during the
`processing `System_Execution_Processing` phase of the `TRIAL` like any other Mechanism.  The `controller
<System.controller>` uses its `objective_mechanism <ControlMechanism.objective_mechanism>` to monitor and evaluate
the `OutputState(s) <OutputState>` of Mechanisms in the System; based on the information it receives from that
`ObjectiveMechanism`, it modulates the value of the parameters of Components in the System that have been `specified
for control <ControlMechanism_Control_Signals>`, which then take effect in the next `TRIAL` (see `System_Control` for
additional information about control). The control Components of a System can be displayed using the System's
`show_graph`method with its **show_control** argument assigned `True`.


.. _System_Examples:

Examples
--------
COMMENT
   XXX ADD EXAMPLES HERE FROM 'System Graph and Input Test Script'
   .. note::  All of the example Systems below use the following set of Mechanisms.  However, in practice, they must be
      created separately for each System;  using the same Mechanisms and Processes in multiple Systems can produce
      confusing results.

   Module Contents
   System: class definition
COMMENT

.. _System_Control_Examples:

Specifying Control for a System
~~~~~~~~~~~~~~~~~~~~~~~~~~~~~~~

The following example specifies an `EVCControlMechanism` as the controller for a System with two `Processes <Process>`
that include two `Mechanisms <Mechanism>` (not shown)::

    my_system = System(processes=[TaskExecutionProcess, RewardProcess],
                       controller=EVCControlMechanism(objective_mechanism=
                                                   ObjectiveMechanism(
                                                       monitored_output_states=[
                                                           Reward,
                                                           Decision.output_states[PROBABILITY_UPPER_THRESHOLD],
                                                           (Decision.output_states[RESPONSE_TIME], -1, 1)]))
                                                       function=LinearCombination(operation=PRODUCT))

A constructor is used to specify the EVCControlMechanism that includes a constructor specifying its `objective_mechanism
<ControlMechanism.objective_mechanism>`;  the **monitored_output_states** argument of the ObjectiveMechanism's constructor
is used to specify that it should monitor the `primary OutputState <OutputState_Primary>` of the Reward Mechanism
and the *PROBABILITY_UPPER_THRESHOLD* and *RESPONSE_TIME* and, specifying how it should combine them (see the `example
<ControlMechanism_Examples>` under ControlMechanism for an explanation). Note that the **function** argument for the
ObjectiveMechanism's constructor is also specified;  this is because an ObjectiveMechanism uses *SUM* as the default
for the `operation <LinearCombination.operation>` of its `LinearCombination` function, whereas as the EVCControlMechanism
requires *PRODUCT* -- in this case, to properly use the weight and exponents specified for the RESPONSE_TIME
OutputState of Decision (see `note <EVCControlMechanism_Objective_Mechanism_Function_Note>` in EVCControlMechanism for
a more complete explanation).  Note that both the EVCControlMechanism and/or the ObjectiveMechanism could have been
constructed separately, and then referenced in the **controller** argument of ``my_system`` and **objective_mechanism**
argument of the EVCControlMechanism, respectively.

The same configuration can be specified in a more concise, though less "transparent" form, as follows::

    my_system = System(processes=[TaskExecutionProcess, RewardProcess],
                       controller=EVCControlMechanism(objective_mechanism=[
                                                             Reward,
                                                             Decision.output_states[PROBABILITY_UPPER_THRESHOLD],
                                                             (Decision.output_states[RESPONSE_TIME], -1, 1)])))

Here, the constructor for the ObjectiveMechanism is elided, and the **objective_mechanism** argument for the
EVCControlMechanism is specified as a list of OutputStates (see `ControlMechanism_ObjectiveMechanism`).

The specification can be made even simpler, but with some additional considerations that must be kept in mind,
as follows::

    my_system = System(processes=[TaskExecutionProcess, RewardProcess],
                       controller=EVCControlMechanism,
                       monitor_for_control=[Reward,
                                            PROBABILITY_UPPER_THRESHOLD,
                                            RESPONSE_TIME, 1, -1)],

Here, the *controller** for ``my_system`` is specified as the EVCControlMechanism, which will created a default
EVCControlMechanism. The OutputStates to be monitored are specified in the **monitor_for_control** argument for
``my_system``.  Note that here they can be referenced simply by name; when ``my_system`` is created, it will search
all of its Mechanisms for OutputStates with those names, and assign them to the `monitored_output_states
<ObjectiveMechanism>` attribute of the EVCControlMechanism's `objective_mechanism
<EVCControlMechanism.objective_mechanism>` (see `System_Control_Specification` for a more detailed explanation of how
OutputStates are assigned to be monitored by a System's `controller <System.controller>`).  While this form of the
specification is much simpler, it less flexible (i.e., it can't be used to customize the ObjectiveMechanism used by
the EVCControlMechanism or its `function <ObjectiveMechanism.function>`.

.. _System_Class_Reference:

Class Reference
---------------

"""

import inspect
import logging
import math
import numbers
import re
import warnings

from collections import OrderedDict, namedtuple

import numpy as np
import typecheck as tc

from toposort import toposort, toposort_flatten

from psyneulink.components.component import Component, ExecutionStatus, InitStatus, function_type
from psyneulink.components.mechanisms.adaptive.control.controlmechanism import ControlMechanism, OBJECTIVE_MECHANISM
from psyneulink.components.mechanisms.adaptive.learning.learningauxilliary import _assign_error_signal_projections, _get_learning_mechanisms
from psyneulink.components.mechanisms.mechanism import MechanismList
from psyneulink.components.mechanisms.processing.objectivemechanism import DEFAULT_MONITORED_STATE_EXPONENT, DEFAULT_MONITORED_STATE_MATRIX, DEFAULT_MONITORED_STATE_WEIGHT, ObjectiveMechanism
from psyneulink.components.process import Process, ProcessList, ProcessTuple
from psyneulink.components.shellclasses import Mechanism, Process_Base, System_Base
from psyneulink.components.states.inputstate import InputState
from psyneulink.components.states.state import _parse_state_spec
from psyneulink.globals.keywords import ALL, COMPONENT_INIT, CONROLLER_PHASE_SPEC, CONTROL, CONTROLLER, CYCLE, EVC_SIMULATION, EXECUTING, EXPONENT, FUNCTION, IDENTITY_MATRIX, INITIALIZED, INITIALIZE_CYCLE, INITIALIZING, INITIAL_VALUES, INTERNAL, LEARNING, LEARNING_SIGNAL, MATRIX, MONITOR_FOR_CONTROL, ORIGIN, PARAMS, PROJECTIONS, SAMPLE, SEPARATOR_BAR, SINGLETON, SYSTEM, SYSTEM_INIT, TARGET, TERMINAL, WEIGHT, kwSeparator, kwSystemComponentCategory
from psyneulink.globals.log import Log
from psyneulink.globals.preferences.componentpreferenceset import is_pref_set
from psyneulink.globals.preferences.preferenceset import PreferenceLevel
from psyneulink.globals.registry import register_category
from psyneulink.globals.utilities import AutoNumber, ContentAddressableList, append_type_to_name, convert_to_np_array, insert_list, iscompatible
from psyneulink.scheduling.scheduler import Scheduler
from psyneulink.scheduling.time import TimeScale

__all__ = [
    'CONTROL_MECHANISM', 'CONTROL_PROJECTION_RECEIVERS', 'defaultInstanceCount', 'INPUT_ARRAY', 'kwSystemInputState',
    'LEARNING_MECHANISMS', 'LEARNING_PROJECTION_RECEIVERS', 'MECHANISMS', 'MonitoredOutputStateTuple',
    'NUM_PHASES_PER_TRIAL', 'ORIGIN_MECHANISMS',
    'OUTPUT_STATE_NAMES', 'OUTPUT_VALUE_ARRAY', 'PROCESSES', 'RECURRENT_INIT_ARRAY', 'RECURRENT_MECHANISMS', 'SCHEDULER',
    'System', 'SYSTEM_TARGET_INPUT_STATE', 'SystemError', 'SystemInputState', 'SystemRegistry',
    'SystemWarning', 'TARGET_MECHANISMS', 'TERMINAL_MECHANISMS',
]

logger = logging.getLogger(__name__)

# ProcessRegistry ------------------------------------------------------------------------------------------------------

defaultInstanceCount = 0 # Number of default instances (used to index name)

# inspect() keywords
SCHEDULER = 'scheduler'
PROCESSES = 'processes'
MECHANISMS = 'mechanisms'
ORIGIN_MECHANISMS = 'origin_mechanisms'
INPUT_ARRAY = 'input_array'
RECURRENT_MECHANISMS = 'recurrent_mechanisms'
RECURRENT_INIT_ARRAY = 'recurrent_init_array'
TERMINAL_MECHANISMS = 'terminal_mechanisms'
OUTPUT_STATE_NAMES = 'output_state_names'
OUTPUT_VALUE_ARRAY = 'output_value_array'
NUM_PHASES_PER_TRIAL = 'num_phases'
TARGET_MECHANISMS = 'target_mechanisms'
LEARNING_PROJECTION_RECEIVERS = 'learning_projection_receivers'
LEARNING_MECHANISMS = 'learning_mechanisms'
CONTROL_MECHANISM = 'control_mechanism'
CONTROL_PROJECTION_RECEIVERS = 'control_projection_receivers'

SystemRegistry = {}

kwSystemInputState = 'SystemInputState'

class MonitoredOutputStatesOption(AutoNumber):
    """Specifies OutputStates to be monitored by a `ControlMechanism <ControlMechanism>`
    (see `ObjectiveMechanism_Monitored_Output_States` for a more complete description of their meanings."""
    ONLY_SPECIFIED_OUTPUT_STATES = ()
    """Only monitor explicitly specified Outputstates."""
    PRIMARY_OUTPUT_STATES = ()
    """Monitor only the `primary OutputState <OutputState_Primary>` of a Mechanism."""
    ALL_OUTPUT_STATES = ()
    """Monitor all OutputStates <Mechanism_Base.output_states>` of a Mechanism."""
    NUM_MONITOR_STATES_OPTIONS = ()

# Indices for items in tuple format used for specifying monitored_output_states using weights and exponents
OUTPUT_STATE_INDEX = 0
WEIGHT_INDEX = 1
EXPONENT_INDEX = 2
MATRIX_INDEX = 3
MonitoredOutputStateTuple = namedtuple("MonitoredOutputStateTuple", "output_state weight exponent matrix")


class SystemWarning(Warning):
     def __init__(self, error_value):
         self.error_value = error_value

class SystemError(Exception):
     def __init__(self, error_value):
         self.error_value = error_value

     def __str__(self):
         return repr(self.error_value)


# FIX:  IMPLEMENT DEFAULT PROCESS
# FIX:  NEED TO CREATE THE PROJECTIONS FROM THE PROCESS TO THE FIRST MECHANISM IN PROCESS FIRST SINCE,
# FIX:  ONCE IT IS IN THE GRAPH, IT IS NOT LONGER EASY TO DETERMINE WHICH IS WHICH IS WHICH (SINCE SETS ARE NOT ORDERED)

class System(System_Base):
    """

    System(                                  \
        default_variable=None,                    \
        processes=None,                           \
        initial_values=None,                      \
        controller=None,                          \
        enable_controller=:keyword:`False`,       \
        monitor_for_control=None,                 \
        control_signals=None,                     \
        learning_rate=None,                       \
        targets=None,                             \
        params=None,                              \
        name=None,                                \
        prefs=None)

    Base class for System.

    COMMENT:
        Description
        -----------
            System is a Category of the Component class.
            It implements a System that is used to execute a collection of processes.

       Class attributes
       ----------------
        + componentCategory (str): kwProcessFunctionCategory
        + className (str): kwProcessFunctionCategory
        + suffix (str): " <kwMechanismFunctionCategory>"
        + registry (dict): ProcessRegistry
        + classPreference (PreferenceSet): ProcessPreferenceSet, instantiated in __init__()
        + classPreferenceLevel (PreferenceLevel): PreferenceLevel.CATEGORY
        + ClassDefaults.variable = inputValueSystemDefault                     # Used as default input value to Process)
        + paramClassDefaults = {PROCESSES: [Mechanism_Base.default_mechanism],
                                CONTROLLER: None}
       Class methods
       -------------
        - _validate_variable(variable, context):  insures that variable is 3D np.array (one 2D for each Process)
        - _instantiate_attributes_before_function(context):  calls self._instantiate_graph
        - _instantiate_function(context): validates only if self.prefs.paramValidationPref is set
        - _instantiate_graph(input, context):  instantiates Processes in self.process and constructs execution_list
        - _instantiate_controller(): instantiates ControlMechanism in **controller** argument or assigned to attribute
        - identify_origin_and_terminal_mechanisms():  assign self.origin_mechanisms and self.terminalMechanisms
        - _assign_output_states():  assign OutputStates of System (currently = terminalMechanisms)
        - execute(input, context):  executes Mechanisms in order specified by execution_list
        - instance_defaults.variable(value):  setter for instance_defaults.variable;  does some kind of error checking??

       SystemRegistry
       --------------
        Register in SystemRegistry, which maintains a dict for the subclass, a count for all instances of it,
         and a dictionary of those instances

        TBI: MAKE THESE convenience lists, akin to self.terminalMechanisms
        + input (list): contains Process.input for each Process in self.processes
        + output (list): containts Process.ouput for each Process in self.processes
        [TBI: + input (list): each item is the Process.input object for the corresponding Process in self.processes]
        [TBI: + outputs (list): each item is the Process.output object for the corresponding Process in self.processes]
    COMMENT

    Attributes
    ----------

    componentType : SYSTEM

    processes : list of Process objects
        list of `Processes <Process>` in the System specified by the **processes** argument of the constructor.

        .. can be appended with prediction Processes by EVCControlMechanism
           used with self.input to constsruct self.process_tuples

        .. _processList : ProcessList
            Provides access to (process, input) tuples.
            Derived from self.input and self.processes.
            Used to construct :py:data:`execution_graph <System.execution_graph>` and execute the System

    controller : ControlMechanism : default SystemDefaultControlMechanism
        the `ControlMechanism <ControlMechanism>` used to monitor the `value <OutputState.value>` of the `OutputState(s)
        <OutputState>` and/or `Mechanisms <Mechanism>` specified in the **monitor_for_control** argument,
        and that controls the parameters specified in the **control_signals** argument of the System's constructor.

    enable_controller :  bool : default :keyword:`False`
        determines whether the `controller <System.controller>` is executed during System execution.

    learning : bool : default False
        indicates whether learning is enabled for the System;  is set to `True` if learning is specified for any
        `Processes <Process>` in the System.

    learning_rate : float : default None
        determines the learning_rate for all `LearningMechanisms <LearningMechanism>` in the System.  This overrides any
        values set for the function of individual LearningMechanisms or `LearningSignals <LearningSignal>`, and persists
        for all subsequent executions of the System.  If it is set to `None`, then the `learning_rate
        <System.learning_rate>` is determined by last value assigned to each LearningMechanism (either directly,
        or following the execution of any `Process` or System to which the LearningMechanism belongs and for which a
        `learning_rate <LearningMechanism.learning_rate>` was set).

    targets : 2d nparray
        used as template for the values of the System's `target_input_states`, and to represent the targets specified in
        the **targets** argument of System's `execute <System.execute>` and `run <System.run>` methods.

    graph : OrderedDict
        contains a graph of all of the Components in the System. Each entry specifies a set of <Receiver>: {sender,
        sender...} dependencies.  The key of each entry is a receiver Component, and the value is a set of Mechanisms
        that send Projections to that receiver. If a key (receiver) has no dependents, its value is an empty set.

    execution_graph : OrderedDict
        contains an acyclic subset of the System's `graph <System.graph>`, hierarchically organized by a
        `toposort <https://en.wikipedia.org/wiki/Topological_sorting>`_. Used to specify the order in which
        Components are `executed <System_Execution>`.

    execution_sets : list of sets
        contains a list of Component sets. Each set contains Components to be executed at the same time.
        The sets are ordered in the sequence with which they should be executed.

    execution_list : list of Mechanisms and/or Projections
        contains a list of Components in the order in which they are `executed <System_Execution>`.
        The list is a random sample of the permissible orders constrained by the `execution_graph` and produced by the
        `toposort <https://en.wikipedia.org/wiki/Topological_sorting>`_.

    mechanisms : list of Mechanism objects
        contains a list of all `Mechanisms <Mechanism>` in the System.

        .. property that points to _all_mechanisms.mechanisms (see below)

    mechanismsDict : Dict[Mechanism: Process]
        contains a dictionary of all Mechanisms in the System, listing the Processes to which they belong. The key of
        each entry is a `Mechanism <Mechanism>` object, and the value of each entry is a list of `Processes <Process>`.

        .. Note: the following attributes use lists of tuples (Mechanism, runtime_param, phaseSpec) and MechanismList
              xxx_mechs are lists of tuples defined in the Process pathways;
                  tuples are used because runtime_params and phaseSpec are attributes that need
                  to be able to be specified differently for the same Mechanism in different contexts
                  and thus are not easily managed as Mechanism attributes
              xxxMechanismLists point to MechanismList objects that provide access to information
                  about the Mechanism <type> listed in mechs (i.e., the Mechanisms, names, etc.)

        .. _all_mechs : list of (Mechanism, runtime_param, phaseSpec) tuples
            Tuples for all Mechanisms in the System (serve as keys in self.graph).

        .. _all_mechanisms : MechanismList
            Contains all Mechanisms in the System (based on _all_mechs).

        .. _origin_mechs : list of (Mechanism, runtime_param, phaseSpec) tuples
            Tuples for all ORIGIN Mechanisms in the System.

        .. _terminal_mechs : list of (Mechanism, runtime_param, phaseSpec) tuples
            Tuples for all TERMINAL Mechanisms in the System.

        .. _learning_mechs : list of (Mechanism, runtime_param, phaseSpec) tuples
            Tuples for all LearningMechanisms in the System.

        .. _target_mechs : list of (Mechanism, runtime_param, phaseSpec) tuples
            Tuples for all TARGET `ObjectiveMechanisms <ObjectiveMechanism>`  in the System that are a `TERMINAL`
            for at least one Process to which it belongs and that Process has learning enabled --  the criteria for
            being a target used in learning.

        .. _learning_mechs : list of (Mechanism, runtime_param, phaseSpec) tuples
            Tuples for all LearningMechanisms in the System (used for learning).

        .. _control_mechs : list of a single (Mechanism, runtime_param, phaseSpec) tuple
            Tuple for the controller in the System.

    origin_mechanisms : MechanismList
        all `ORIGIN` Mechanisms in the System (i.e., that don't receive `Projections <Projection>` from any other
        `Mechanisms <Mechanism>`, listed in ``origin_mechanisms.data``.

        .. based on _origin_mechs
           System.input contains the input to each `ORIGIN` Mechanism

    terminalMechanisms : MechanismList
        all `TERMINAL` Mechanisms in the System (i.e., that don't project to any other `ProcessingMechanisms
        <ProcessingMechanism>`), listed in ``terminalMechanisms.data``.

        .. based on _terminal_mechs
           System.ouput contains the output of each TERMINAL Mechanism

    recurrent_init_mechanisms : MechanismList
        `Mechanisms <Mechanism>` with recurrent `Projections <Projection>` that are candidates for `initialization
        <System_Execution_Input_And_Initialization>`, listed in ``recurrent_init_mechanisms.data``.

    learning_mechanisms : MechanismList
        all `LearningMechanisms <LearningMechanism>` in the System, listed in ``learning_mechanisms.data``.

    target_mechanisms : MechanismList
        all `TARGET` Mechanisms in the System (used for `learning <System_Execution_Learning>`), listed in
        ``target_mechanisms.data``.
        COMMENT:
            based on _target_mechs)
        COMMENT

    target_input_states : List[SystemInputState]
        one item for each `TARGET` Mechanism in the System (listed in its `target_mechanisms
        <System.target_mechansims>` attribute).  Used to represent the values specified in the **targets**
        argument of the System's `execute <System.execute>` and `run <System.run>` methods, and to provide
        thoese values to the the TARGET `InputState` of each `TARGET` Mechanism during `execution
        <System_Execution_Learning>`.


        .. control_mechanism : MechanismList
            contains the `ControlMechanism <ControlMechanism>` that is the `controller <System.controller>` of the
            System.
            COMMENT:
                ??and any other `ControlMechanisms <ControlMechanism>` in the System
                (based on _control_mechs).
            COMMENT

    value : 3D ndarray
        contains an array of 2D arrays, each of which is the `output_values <Mechanism_Base.output_values>` of a
        `TERMINAL` Mechanism in the System.

        .. _phaseSpecMax : int
            Maximum phase specified for any Mechanism in System.  Determines the phase of the last (set of)
            ProcessingMechanism(s) to be executed in the System.

        .. numPhases : int
            number of phases for System (read-only).

            .. implemented as an @property attribute; = _phaseSpecMax + 1

    initial_values : list or ndarray of values
        values used to initialize Mechanisms that close recurrent loops (designated as `INITIALIZE_CYCLE`).
        Length must equal the number of `INITIALIZE_CYCLE` Mechanisms listed in the System's
        `recurrent_init_mechanisms <System.recurrent_init_mechanisms>` attribute.

    results : List[OutputState.value]
        list of return values (OutputState.value) from the sequence of executions.

    name : str
        the name of the System; if it is not specified in the **name** argument of the constructor, a default is
        assigned by SystemRegistry (see `Naming` for conventions used for default and duplicate names).

    prefs : PreferenceSet or specification dict
        the `PreferenceSet` for the System; if it is not specified in the **prefs** argument of the
        constructor, a default is assigned using `classPreferences` defined in __init__.py (see :doc:`PreferenceSet
        <LINK>` for details).

    """

    componentCategory = kwSystemComponentCategory
    className = componentCategory
    suffix = " " + className
    componentType = "System"

    registry = SystemRegistry

    classPreferenceLevel = PreferenceLevel.CATEGORY
    # These will override those specified in CategoryDefaultPreferences
    # classPreferences = {
    #     kwPreferenceSetName: 'SystemCustomClassPreferences',
    #     kpReportOutputPref: PreferenceEntry(False, PreferenceLevel.INSTANCE)}

    # Use inputValueSystemDefault as default input to process
    class ClassDefaults(System_Base.ClassDefaults):
        variable = None

    paramClassDefaults = Component.paramClassDefaults.copy()
    paramClassDefaults.update({
        'outputStates': {},
        '_phaseSpecMax': 0,
        'stimulusInputStates': [],
        'inputs': [],
        'current_input': None,
        'target_input_states': [],
        'targets': None,
        'current_targets': None,
        'learning': False
    })

    # FIX 5/23/17: ADD control_signals ARGUMENT HERE (AND DOCUMENT IT ABOVE)
    @tc.typecheck
    def __init__(self,
                 default_variable=None,
                 size=None,
                 processes=None,
                 initial_values=None,
                 controller=None,
                 enable_controller=False,
                 monitor_for_control=None,
                 control_signals=None,
                 # learning=None,
                 learning_rate=None,
                 targets=None,
                 params=None,
                 name=None,
                 scheduler=None,
                 prefs:is_pref_set=None,
                 context=None):

        # Required to defer assignment of self.controller by setter
        #     until the rest of the System has been instantiated
        self.status = INITIALIZING
        processes = processes or []
        if not isinstance(processes, list):
            processes = [processes]
        monitor_for_control = monitor_for_control or [MonitoredOutputStatesOption.PRIMARY_OUTPUT_STATES]
        self.control_signals_arg = control_signals or []

        # Assign args to params and functionParams dicts (kwConstants must == arg names)
        params = self._assign_args_to_param_dicts(processes=processes,
                                                  initial_values=initial_values,
                                                  # controller=controller,
                                                  enable_controller=enable_controller,
                                                  monitor_for_control=monitor_for_control,
                                                  # control_signals=control_signals,
                                                  learning_rate=learning_rate,
                                                  targets=targets,
                                                  params=params)

        self.function = self.execute
        self.scheduler_processing = scheduler
        self.scheduler_learning = None
        self.termination_processing = None
        self.termination_learning = None

        register_category(entry=self,
                          base_class=System,
                          name=name,
                          registry=SystemRegistry,
                          context=context)

        if not context:
            context = INITIALIZING + self.name + kwSeparator + SYSTEM_INIT

        super().__init__(default_variable=default_variable,
                         size=size,
                         param_defaults=params,
                         name=self.name,
                         prefs=prefs,
                         context=context)

        self.status = INITIALIZED
        self._execution_id = None

        # Assign controller
        self._instantiate_controller(control_mech_spec=controller, context=context)

        # IMPLEMENT CORRECT REPORTING HERE
        # if self.prefs.reportOutputPref:
        #     print("\n{0} initialized with:\n- pathway: [{1}]".
        #           # format(self.name, self.pathwayMechanismNames.__str__().strip("[]")))
        #           format(self.name, self.names.__str__().strip("[]")))

    def _validate_variable(self, variable, context=None):
        """Convert variable to 2D np.array: \
        one 1D value for each input state
        """
        super(System, self)._validate_variable(variable, context)

        # Force System variable specification to be a 2D array (to accommodate multiple input states of 1st mech(s)):
        if variable is None:
            return

        return variable

    def _validate_params(self, request_set, target_set=None, context=None):
        """Validate controller, processes and initial_values
        """
        super()._validate_params(request_set=request_set, target_set=target_set, context=context)

        if CONTROLLER in target_set and target_set[CONTROLLER] is not None:
            controller = target_set[CONTROLLER]
            if (not isinstance(controller, ControlMechanism) and
                    not (inspect.isclass(controller) and issubclass(controller, ControlMechanism))):
                raise SystemError("{} (controller arg for \'{}\') is not a ControllerMechanism or subclass of one".
                                  format(controller, self.name))

        for process in target_set[PROCESSES]:
            if not isinstance(process, Process_Base):
                raise SystemError("{} (in processes arg for \'{}\') is not a Process object".format(process, self.name))

        if INITIAL_VALUES in target_set and target_set[INITIAL_VALUES] is not None:
            for mech, value in target_set[INITIAL_VALUES].items():
                if not isinstance(mech, Mechanism):
                    raise SystemError("{} (key for entry in initial_values arg for \'{}\') "
                                      "is not a Mechanism object".format(mech, self.name))

    def _instantiate_attributes_before_function(self, context=None):
        """Instantiate processes and graph

        These calls must be made before _instantiate_function as the latter may be called during init for validation
        """
        self._instantiate_processes(input=self.instance_defaults.variable, context=context)
        self._instantiate_graph(context=context)
        self._instantiate_learning_graph(context=context)

    def _instantiate_function(self, context=None):
        """Suppress validation of function

        This is necessary to:
        - insure there is no FUNCTION specified (not allowed for a System object)
        - suppress validation (and attendant execution) of System execute method (unless VALIDATE_PROCESS is set)
            since generally there is no need, as all of the mechanisms in PROCESSES have already been validated
        """

        if self.paramsCurrent[FUNCTION] != self.execute:
            print("System object ({0}) should not have a specification ({1}) for a {2} param;  it will be ignored").\
                format(self.name, self.paramsCurrent[FUNCTION], FUNCTION)
            self.paramsCurrent[FUNCTION] = self.execute

        # If validation pref is set, instantiate and execute the System
        if self.prefs.paramValidationPref:
            super(System, self)._instantiate_function(context=context)
        # Otherwise, just set System output info to the corresponding info for the last mechanism(s) in self.processes
        else:
            self.value = self.processes[-1].output_state.value

    def _instantiate_processes(self, input=None, context=None):
# FIX: ALLOW Projections (??ProjectionTiming TUPLES) TO BE INTERPOSED BETWEEN MECHANISMS IN PATHWAY
# FIX: AUGMENT LinearMatrix TO USE FULL_CONNECTIVITY_MATRIX IF len(sender) != len(receiver)
        """Instantiate processes of System

        Use self.processes (populated by self.paramsCurrent[PROCESSES] in Function._assign_args_to_param_dicts
        If self.processes is empty, instantiate default process by calling process()
        Iterate through self.processes, instantiating each (including the input to each input projection)
        If input is specified, check that it's length equals the number of processes
        If input is not specified, compose from the input for each Process (value specified or, if None, default)
        Note: specification of input for System takes precedence over specification for Processes

        # ??STILL THE CASE, OR MOVED TO _instantiate_graph:
        Iterate through Process._mechs for each Process;  for each sequential pair:
            - create set entry:  <receiving Mechanism>: {<sending Mechanism>}
            - add each pair as an entry in self.execution_graph
        """

        self.mechanismsDict = {}
        self._all_mechs = []
        self._all_mechanisms = MechanismList(self, self._all_mechs)

        # Get list of processes specified in arg to init,
        #    possibly appended by EVCControlMechanism (with prediction processes)
        processes_spec = self.processes

        # Assign default Process if PROCESS is empty, or invalid
        if not processes_spec:
            from psyneulink.components.process import Process
            processes_spec.append(ProcessTuple(Process(), None))

        # If input to system is specified, number of items must equal number of processes with origin mechanisms
        if input is not None and len(input) != len(self.origin_mechanisms):
            raise SystemError("Number of items in input ({}) must equal number of processes ({}) in {} ".
                              format(len(input), len(self.origin_mechanisms),self.name))

        #region VALIDATE EACH ENTRY, STANDARDIZE FORMAT AND INSTANTIATE PROCESS

        # Convert all entries to (process, input) tuples, with None as filler for absent input
        input_index = input_index_curr = 0
        for i in range(len(processes_spec)):

            # Get list of origin mechanisms for processes that have already been converted
            #   (for use below in assigning input)
            orig_mechs_already_processed = list(p[0].origin_mechanisms[0] for
                                                p in processes_spec if isinstance(p,ProcessTuple))

            # Entry is not a tuple
            #    presumably it is a process spec, so enter it as first item of ProcessTuple
            if not isinstance(processes_spec[i], tuple):
                processes_spec[i] = ProcessTuple(processes_spec[i], None)

            # Entry is a tuple but not a ProcessTuple, so convert it
            if isinstance(processes_spec[i], tuple) and not isinstance(processes_spec[i], ProcessTuple):
                processes_spec[i] = ProcessTuple(processes_spec[i][0], processes_spec[i][1])

            # Input was NOT provided on command line, so get it from the process
            if input is None:
                process = processes_spec[i].process
                process_input = []
                for process_input_state in process.process_input_states:
                    process_input.extend(process_input_state.value)
                processes_spec[i] = ProcessTuple(process, process_input)
            # Input was provided on command line, so assign that to input item of tuple
            else:
                # Assign None as input to processes implemented by controller (controller provides their input)
                #    (e.g., prediction processes implemented by EVCControlMechanism)
                if processes_spec[i].process._isControllerProcess:
                    processes_spec[i] = ProcessTuple(processes_spec[i].process, None)
                else:
                    # Replace input item in tuple with one from command line
                    # Note:  check if origin mechanism for current process is same as any previous one;
                    #        if it is, use that one (and don't increment index for input
                    #        otherwise, assign input and increment input_index
                    try:
                        input_index_curr = orig_mechs_already_processed.index(processes_spec[i][0].origin_mechanisms[0])
                    except ValueError:
                        input_index += 1
                    processes_spec[i] = ProcessTuple(processes_spec[i].process, input[input_index_curr])
                    input_index_curr = input_index

            # Validate input
            if (processes_spec[i].input is not None and
                    not isinstance(processes_spec[i].input,(numbers.Number, list, np.ndarray))):
                raise SystemError("Second item of entry {0} ({1}) must be an input value".
                                  format(i, processes_spec[i].input))

            process = processes_spec[i].process
            process_input = processes_spec[i].input

            # IMPLEMENT: THIS IS WHERE LEARNING SPECIFIED FOR A SYSTEM SHOULD BE IMPLEMENTED FOR EACH PROCESS IN THE
            #            SYSTEM;  NOTE:  IF THE PROCESS IS ALREADY INSTANTIATED WITHOUT LEARNING
            #            (FIRST CONDITIONAL BELOW), MAY NEED TO BE RE-INSTANTIATED WITH LEARNING
            #            (QUESTION:  WHERE TO GET SPECS FOR PROCESS FOR RE-INSTANTIATION??)

            # If process item is a Process object, assign process_input as default
            if isinstance(process, Process_Base):
                if process_input is not None:
                    process._instantiate_defaults(variable=process_input, context=context)

            # Otherwise, instantiate Process
            else:
                if inspect.isclass(process) and issubclass(process, Process_Base):
                    # FIX: MAKE SURE THIS IS CORRECT
                    # Provide self as context, so that Process knows it is part of a System (and which one)
                    # Note: this is used by Process._instantiate_pathway() when instantiating first Mechanism
                    #           in Pathway, to override instantiation of projections from Process.input_state
                    process = Process_Base(default_variable=process_input,
                                           learning_rate=self.learning_rate,
                                           context=self)
                elif isinstance(process, dict):
                    # IMPLEMENT:  HANDLE Process specification dict here;
                    #             include process_input as ??param, and context=self
                    raise SystemError("Attempt to instantiate process {0} in PROCESSES of {1} "
                                      "using a Process specification dict: not currently supported".
                                      format(process.name, self.name))
                else:
                    raise SystemError("Entry {0} of PROCESSES ({1}) must be a Process object, class, or a "
                                      "specification dict for a Process".format(i, process))

            # # process should now be a Process object;  assign to processList
            # self.processList.append(process)

            # Assign the Process a reference to this System
            process.systems.append(self)
            if process._learning_enabled:
                self.learning = True

            # Get max of Process phaseSpecs
            self._phaseSpecMax = int(max(math.floor(process._phaseSpecMax), self._phaseSpecMax))

            # Iterate through mechanism tuples in Process' mechs
            #     to construct self._all_mechs and mechanismsDict
            # FIX: ??REPLACE WITH:  for sender_object_item in Process._mechs
            for sender_object_item in process._mechs:

                sender_mech = sender_object_item

                # THIS IS NOW DONE IN _instantiate_graph
                # # Add system to the Mechanism's list of systems of which it is member
                # if not self in sender_object_item[MECHANISM].systems:
                #     sender_mech.systems[self] = INTERNAL

                # Assign sender mechanism entry in self.mechanismsDict, with object_item as key and its Process as value
                #     (this is used by Process._instantiate_pathway() to determine if Process is part of System)
                # If the sender is already in the System's mechanisms dict
                if sender_object_item in self.mechanismsDict:
                    # existing_object_item = self._all_mechanisms._get_tuple_for_mech(sender_mech)
                    # Add to entry's list
                    self.mechanismsDict[sender_mech].append(process)
                else:
                    # Add new entry
                    self.mechanismsDict[sender_mech] = [process]
                if not sender_object_item in self._all_mechs:
                    self._all_mechs.append(sender_object_item)

                # Add ObjectiveMechanism for ControlMechanism if the latter is not the System's controller
                if (isinstance(sender_object_item, ControlMechanism)
                    and (self.controller is None or not sender_object_item is self.controller)
                    and isinstance(sender_object_item.objective_mechanism, ObjectiveMechanism)
                    and not sender_object_item.objective_mechanism in self._all_mechs):
                    self._all_mechs.append(sender_object_item.objective_mechanism)

            process._all_mechanisms = MechanismList(process, components_list=process._mechs)

        # # Instantiate processList using process_tuples, and point self.processes to it
        # # Note: this also points self.params[PROCESSES] to self.processes
        self.process_tuples = processes_spec
        self._processList = ProcessList(self, self.process_tuples)
        self.processes = self._processList.processes

    def _instantiate_graph(self, context=None):
        """Construct graph (full) and execution_graph (acyclic) of System

        Instantate a graph of all of the Mechanisms in the System and their dependencies,
            designate a type for each Mechanism in the graph,
            instantiate the execution_graph, a subset of the graph with any cycles removed,
                and topologically sorted into a sequentially ordered list of sets
                containing mechanisms to be executed at the same time

        graph contains a dictionary of dependency sets for all Mechanisms in the System:
            reciever_object_item : {sender_object_item, sender_object_item...}
        execution_graph contains an acyclic subset of graph used to determine sequence of Mechanism execution;

        They are constructed as follows:
            sequence through self.processes;  for each Process:
                begin with process.first_mechanism (assign as `ORIGIN` if it doesn't receive any Projections)
                traverse all Projections
                for each Mechanism encountered (receiver), assign to its dependency set the previous (sender) Mechanism
                for each assignment, use toposort to test whether the dependency introduced a cycle; if so:
                    eliminate the dependent from execution_graph, and designate it as `CYCLE` (unless it is an `ORIGIN`)
                    designate the sender as `INITIALIZE_CYCLE` (it can receive and initial_value specification)
                if a Mechanism doe not project to any other ProcessingMechanisms (ignore learning and control mechs):
                    assign as `TERMINAL` unless it is already an `ORIGIN`, in which case assign as `SINGLETON`

        Construct execution_sets and exeuction_list

        Assign MechanismLists:
            allMechanisms
            origin_mechanisms
            terminalMechanisms
            recurrent_init_mechanisms (INITIALIZE_CYCLE)
            learning_mechanisms
            control_mechanism

        Validate initial_values

        """
        from psyneulink.components.mechanisms.adaptive.learning.learningmechanism import LearningMechanism

        def is_monitoring_mech(mech):
            if ((isinstance(mech, ObjectiveMechanism) and mech._role) or
                    isinstance(mech, (LearningMechanism, ControlMechanism))):
                return True
            else:
                return False

        # Use to recursively traverse processes
        def build_dependency_sets_by_traversing_projections(sender_mech):

            # DEAL WITH LEARNING AND CONTROL MECHANISMS -----------------------------------------------------------

            # # MODIFIED 9/18/17 OLD:
            # # If sender is an ObjectiveMechanism being used for learning or control,
            # #     or a LearningMechanism or a ControlMechanism,
            # # Assign as LEARNING and move on
            # if is_monitoring_mech(sender_mech):
            #     sender_mech.systems[self] = LEARNING
            # MODIFIED 9/18/17 NEW:
            # Label Mechanisms used for Learning and System's controller, then return
            #    (i.e., don't include their dependents in the System execution_graph;
            #     they will be added to the System's learning_graph or run as the controller)
            #    EXCEPT ObjectiveMechanisms used for control but not the System's controller
            if is_monitoring_mech(sender_mech):
                # LearningMechanisms or ObjectiveMechanism used for learning:  label as LEARNING and return
                if (isinstance(sender_mech, LearningMechanism) or
                        (isinstance(sender_mech, ObjectiveMechanism) and sender_mech._role is LEARNING)):
                    sender_mech.systems[self] = LEARNING
                    return
                # System's controller or ObjectiveMechanism that projects *only* to it:  label as CONTROL and return
                # IMPLEMENTATION NOTE:  This the permits an ObjectiveMechanism to project to other Mechanisms
                #                       that can be included in the System's execution_graph
                elif (sender_mech is self.controller or
                          (isinstance(sender_mech, ObjectiveMechanism) and
                               all(
                                   all(projection.receiver.owner is self.controller
                                       for projection in output_state.efferents)
                                   for output_state in sender_mech.output_states))):
                    sender_mech.systems[self] = CONTROL
                    return
                # If sender is a ControlMechanism that is not the controller for the System,
                #    assign its dependency to its ObjectiveMechanism and label as INTERNAL
                elif isinstance(sender_mech, ControlMechanism):
                    sender_mech.systems[self] = INTERNAL
                    # FIX:  ALLOW TO CONTINUE FROM ControlMechanism TO RECIPIENT OF ITS ControlProjections?
                    # FIX:  I.E., **DON'T** RETURN
            # MODIFIED 9/18/17 END


            # PRUNE ANY NON-SYSTEM COMPONENTS ---------------------------------------------------------------------

            # Delete any projections to mechanism from processes or mechanisms in processes not in current system
            for input_state in sender_mech.input_states:
                for projection in input_state.all_afferents:
                    sender = projection.sender.owner
                    system_processes = self.processes
                    if isinstance(sender, Process_Base):
                        if not sender in system_processes:
                            del projection
                    elif not all(sender_process in system_processes for sender_process in sender.processes):
                        del projection

            # If sender_mech has no projections left, raise exception
            if not any(any(projection for projection in input_state.all_afferents)
                       for input_state in sender_mech.input_states):
                raise SystemError("{} only receives Projections from other Processes or Mechanisms not"
                                  " in the current System ({})".format(sender_mech.name, self.name))

            # ASSIGN TERMINAL MECHANISM(S) -----------------------------------------------------------------------

            # Assign as TERMINAL (or SINGLETON) if it:
            #    - it is not a ControlMechanism and
            #    - it is not an Objective Mechanism used for Learning or Control and
            #    - it has no outgoing projections or
            #          only ones to ObjectiveMechanism(s) used for Learning or Control
            # Note:  SINGLETON is assigned if mechanism is already a TERMINAL;  indicates that it is both
            #        an ORIGIN AND A TERMINAL and thus must be the only mechanism in its process
            if (

                # # MODIFIED 9/18/17 OLD:
                # # It is not a ControlMechanism
                # not (isinstance(sender_mech, ControlMechanism) or
                # MODIFIED 9/18/17 NEW:
                # It is not the controller for the System
                # not (sender_mech is self.controller or
                not (isinstance(sender_mech, ControlMechanism) or
                # MODIFIED 9/18/17 END
                # FIX: ALLOW IT TO BE TERMINAL IF IT PROJECTS ONLY TO A ControlMechanism or ObjectiveMechanism for one
                    # It is not an ObjectiveMechanism used for Learning or for the controller of the System
                    (isinstance(sender_mech, ObjectiveMechanism) and sender_mech._role in (LEARNING,CONTROL)))

                    and
                        # All of its projections
                        all(
                            all(
                                # are to ControlMechanism(s)...
                                isinstance(projection.receiver.owner, (ControlMechanism, LearningMechanism))
                                    # or to ObjectiveMechanism(s) used for Learning or Control...
                                    or (isinstance(projection.receiver.owner, ObjectiveMechanism)
                                        and projection.receiver.owner._role in (LEARNING, CONTROL))
                                # or are to itself!
                                or projection.receiver.owner is sender_mech
                            for projection in output_state.efferents)
                        for output_state in sender_mech.output_states)):
                try:
                    if sender_mech.systems[self] is ORIGIN:
                        sender_mech.systems[self] = SINGLETON
                    else:
                        sender_mech.systems[self] = TERMINAL
                except KeyError:
                    sender_mech.systems[self] = TERMINAL
                # MODIFIED 9/19/17 OLD:
                # return
                # MODIFIED 9/19/17 NEW:
                # If sender_mech has projections to ControlMechanism and/or Objective Mechanisms used for control
                #    that are NOT the System's controller, then continue to track those projections
                #    for dependents to add to the execution_graph;
                if any(
                        any(
                            # Projection to a ControlMechanism that is not the System's controller
                                    (isinstance(projection.receiver.owner, ControlMechanism)
                                     and not projection.receiver.owner is self.controller)
                            # or Projection to an ObjectiveMechanism that is not for the System's controller
                            or (isinstance(projection.receiver.owner, ObjectiveMechanism)
                                and projection.receiver.owner._role is CONTROL
                                and (self.controller is None or (self.controller is not None
                                and not projection.receiver.owner is self.controller.objective_mechanism)))
                                    for projection in output_state.efferents)
                        for output_state in sender_mech.output_states):
                    pass

                # Otherwise, don't track any of the TERMINAL Mechanism's projections
                else:
                    return
                # MODIFIED 9/19/17 END


            # FIND DEPENDENTS AND ADD TO GRAPH ---------------------------------------------------------------------

            for output_state in sender_mech.output_states:

                for projection in output_state.efferents:
                    receiver = projection.receiver.owner
                    # receiver_tuple = self._all_mechanisms._get_tuple_for_mech(receiver)

                    # If receiver is not in system's list of mechanisms, must belong to a process that has
                    #    not been included in the system, so ignore it
                    # MODIFIED 7/28/17 CW: added a check for auto-recurrent projections (i.e. receiver is sender_mech)
                    if not receiver or (receiver is sender_mech):
                        continue
                    if is_monitoring_mech(receiver):
                        # # MODIFIED 9/18/19 OLD:
                        # continue
                        # MODIFIED 9/18/19 NEW:
                        # Don't include receiver if it is the controller for the System,
                        if (receiver is self.controller
                            or isinstance(receiver, LearningMechanism)
                            or self.controller is not None and isinstance(receiver, self.controller.objective_mechanism)
                            or (isinstance(receiver, ObjectiveMechanism) and receiver._role is LEARNING)):
                            continue
                        # MODIFIED 9/18/19 END
                    try:
                        self.graph[receiver].add(sender_mech)
                    except KeyError:
                        self.graph[receiver] = {sender_mech}

                    # Use toposort to test whether the added dependency produced a cycle (feedback loop)
                    # Do not include dependency (or receiver on sender) in execution_graph for this projection
                    #  and end this branch of the traversal if the receiver has already been encountered,
                    #  but do mark for initialization
                    # Notes:
                    # * This is because it is a feedback connection, which introduces a cycle into the graph
                    #     that precludes use of toposort to determine order of execution;
                    #     however, the feedback projection will still be used during execution
                    #     so the sending mechanism should be designated as INITIALIZE_CYCLE
                    # * Check for receiver mechanism and not its tuple,
                    #     since the same mechanism can appear in more than one tuple (e.g., with different phases)
                    #     and would introduce a cycle irrespective of the tuple in which it appears in the graph
                    # FIX: MODIFY THIS TO (GO BACK TO) USING if receiver_tuple in self.execution_graph
                    # FIX  BUT CHECK THAT THEY ARE IN DIFFERENT PHASES
                    if receiver in self.execution_graph:
                        # Try assigning receiver as dependent of current mechanism and test toposort
                        try:
                            # If receiver_tuple already has dependencies in its set, add sender_mech to set
                            if self.execution_graph[receiver]:
                                self.execution_graph[receiver].\
                                    add(sender_mech)
                            # If receiver set is empty, assign sender_mech to set
                            else:
                                self.execution_graph[receiver] = \
                                    {sender_mech}
                            # Use toposort to test whether the added dependency produced a cycle (feedback loop)
                            list(toposort(self.execution_graph))
                        # If making receiver dependent on sender produced a cycle (feedback loop), remove from graph
                        except ValueError:
                            self.execution_graph[receiver].\
                                remove(sender_mech)
                            # Assign sender_mech INITIALIZE_CYCLE as system status if not ORIGIN or not yet assigned
                            if not sender_mech.systems or not (sender_mech.systems[self] in {ORIGIN, SINGLETON}):
                                sender_mech.systems[self] = INITIALIZE_CYCLE
                            if not (receiver.systems[self] in {ORIGIN, SINGLETON}):
                                receiver.systems[self] = CYCLE
                            continue

                    else:
                        # Assign receiver as dependent on sender mechanism
                        try:
                            # FIX: THIS WILL ADD SENDER_MECH IF RECEIVER IS IN GRAPH BUT = set()
                            # FIX: DOES THAT SCREW UP ORIGINS?
                            self.execution_graph[receiver].\
                                add(sender_mech)
                        except KeyError:
                            self.execution_graph[receiver] = \
                                {sender_mech}

                    if not sender_mech.systems:
                        sender_mech.systems[self] = INTERNAL

                    # Traverse list of mechanisms in process recursively
                    build_dependency_sets_by_traversing_projections(receiver)

        self.graph = OrderedDict()
        self.execution_graph = OrderedDict()


        # Sort for consistency of output
        sorted_processes = sorted(self.processes, key=lambda process : process.name)

        for process in sorted_processes:
            first_mech = process.first_mechanism

            # Treat as ORIGIN if ALL projections to the first mechanism in the process are from:
            #    - the process itself (ProcessInputState)
            #    - another mechanism in the in process (i.e., feedback projections from *within* the process)
            #    - mechanisms from other process for which it is an origin
            # Notes:
            # * This precludes a mechanism that is an ORIGIN of a process from being an ORIGIN for the system
            #       if it receives any projections from any other mechanisms in the system (including other processes)
            #       other than ones in processes for which it is also their ORIGIN
            # * This does allow a mechanism to be the ORIGIN (but *only* the ORIGIN) for > 1 process in the system
            try:
                if all(
                        all(
                                # All projections must be from a process (i.e., ProcessInputState) to which it belongs
                                # # MODIFIED 2/8/17 OLD:
                                # #          [THIS CHECKED FOR PROCESS IN SYSTEM'S LIST OF PROCESSES
                                # #           IT CRASHED IF first_mech WAS ASSIGNED TO ANY PROCESS THAT WAS NOT ALSO
                                # #           ASSIGNED TO THE SYSTEM TO WHICH THE first_mech BELONGS
                                #  projection.sender.owner in sorted_processes or
                                # MODIFIED 2/8/17 NEW:
                                #      [THIS CHECKS THAT PROJECTION IS FROM A PROCESS IN first_mech's LIST OF PROCESSES]
                                #       PROBABLY ISN"T NECESSARY, AS IT SHOULD BE COVERED BY INITIAL ASSIGNMENT OF PROJ]
                                projection.sender.owner in first_mech.processes or
                                # MODIFIED 2/8/17 END
                                # or from mechanisms within its own process (e.g., [a, b, a])
                                projection.sender.owner in list(process.mechanisms) or
                                # or from Mechanisms in other processes for which it is also an ORIGIN ([a,b,a],[a,c,a])
                                all(ORIGIN in first_mech.processes[proc]
                                    for proc in projection.sender.owner.processes
                                    if isinstance(projection.sender.owner,Mechanism))
                            # For all the projections to each InputState
                            for projection in input_state.path_afferents)
                        # For all input_states for the first_mech
                        for input_state in first_mech.input_states):
                    # Assign its set value as empty, marking it as a "leaf" in the graph
                    object_item = first_mech
                    self.graph[object_item] = set()
                    self.execution_graph[object_item] = set()
                    first_mech.systems[self] = ORIGIN
            except KeyError as e:
                # IMPLEMENTATION NOTE:
                # This occurs if a Mechanism belongs to one (or more) Process(es) in the System but not ALL of them;
                #    it is because each Mechanism in the test above ("ORIGIN in first_mech.processes[proc]")
                #     is examined for all Processes in the System);
                # FIX: 10/3/17 - this should be factored into the tests above so that the exception does not occur
                if isinstance(e.args[0], Process_Base):
                    pass
                else:
                    raise SystemError(e)

            build_dependency_sets_by_traversing_projections(first_mech)

        # Print graph
        if self.verbosePref:
            warnings.warn("In the System graph for \'{}\':".format(self.name))
            for receiver_object_item, dep_set in self.execution_graph.items():
                mech = receiver_object_item
                if not dep_set:
                    print("\t'{}' is an {} Mechanism".
                          format(mech.name, mech.systems[self]))
                else:
                    status = mech.systems[self]
                    if status is TERMINAL:
                        status = 'a ' + status
                    elif status in {INTERNAL, INITIALIZE_CYCLE}:
                        status = 'an ' + status
                    print("\t'{}' is {} Mechanism that receives Projections from:".format(mech.name, status))
                    for sender_object_item in dep_set:
                        print("\t\t\'{}\'".format(sender_object_item.name))

        # For each mechanism (represented by its tuple) in the graph, add entry to relevant list(s)
        # Note: ignore mechanisms belonging to controllerProcesses (e.g., instantiated by EVCControlMechanism)
        #       as they are for internal use only;
        #       this also ignored learning-related mechanisms (they are handled below)
        self._origin_mechs = []
        self._terminal_mechs = []
        self._recurrent_init_mechs = []
        self._control_mechs = []

        for object_item in self.execution_graph:

            mech = object_item

            if mech.systems[self] in {ORIGIN, SINGLETON}:
                for process, status in mech.processes.items():
                    if process._isControllerProcess:
                        continue
                    self._origin_mechs.append(object_item)
                    break

            if object_item.systems[self] in {TERMINAL, SINGLETON}:
                for process, status in mech.processes.items():
                    if process._isControllerProcess:
                        continue
                    self._terminal_mechs.append(object_item)
                    break

            if object_item.systems[self] in {INITIALIZE_CYCLE}:
                for process, status in mech.processes.items():
                    if process._isControllerProcess:
                        continue
                    self._recurrent_init_mechs.append(object_item)
                    break

            if isinstance(object_item, ControlMechanism):
                if not object_item in self._control_mechs:
                    self._control_mechs.append(object_item)

        self.origin_mechanisms = MechanismList(self, self._origin_mechs)
        self.terminal_mechanisms = MechanismList(self, self._terminal_mechs)
        self.recurrent_init_mechanisms = MechanismList(self, self._recurrent_init_mechs)
        self.control_mechanisms = MechanismList(self, self._control_mechs) # Used for inspection and in case there
                                                                              # are multiple controllers in the future

        try:
            self.execution_sets = list(toposort(self.execution_graph))
        except ValueError as e:
            if 'Cyclic dependencies exist' in e.args[0]:
                # if self.verbosePref:
                # print('{} has feedback connections; be sure that the following items are properly initialized:'.
                #       format(self.name))
                raise SystemError("PROGRAM ERROR: cycle (feedback loop) in {} not detected by _instantiate_graph ".
                                  format(self.name))

        # Create instance of sequential (execution) list:
        self.execution_list = self._toposort_with_ordered_mechs(self.execution_graph)

        # MODIFIED 6/27/17 NEW: (CW)
        # changed "orig_mech_input.extend(input_state.value)" to "orig_mech_input.append(input_state.value)"
        # this is accompanied by a change to the code around line 1510 where a for loop was added.
        # MODIFIED 2/8/17 NEW:
        # Construct self.instance_defaults.variable from inputs to ORIGIN mechanisms
        self.instance_defaults.variable = []
        for mech in self.origin_mechanisms:
            orig_mech_input = []
            for input_state in mech.input_states:
                orig_mech_input.append(input_state.value)
            self.instance_defaults.variable.append(orig_mech_input)
        self.instance_defaults.variable = convert_to_np_array(self.instance_defaults.variable, 2)
        # should add Utility to allow conversion to 3D array
        # MODIFIED 2/8/17 END
        # An example: when input state values are vectors, then self.instance_defaults.variable is a 3D array because
        # an origin mechanism could have multiple input states if there is a recurrent input state. However,
        # if input state values are all non-vector objects, such as strings, then self.instance_defaults.variable
        # would be a 2D array. so we should convert that to a 3D array
        # MODIFIED 6/27/17 END

        # Instantiate StimulusInputStates
        self._instantiate_stimulus_inputs(context=context)

        # Validate initial values
        # FIX: CHECK WHETHER ALL MECHANISMS DESIGNATED AS INITIALIZE HAVE AN INITIAL_VALUES ENTRY
        # FIX: ONLY CHECKS FIRST ITEM OF self.instance_defaults.value (ASSUMES THAT IS ALL THAT WILL GET ASSIGNED)
        # FIX: ONLY CHECK ONES THAT RECEIVE PROJECTIONS
        if self.initial_values is not None:
            for mech, value in self.initial_values.items():
                if not mech in self.execution_graph:
                    raise SystemError("{} (entry in initial_values arg) is not a Mechanism in \'{}\'".
                                      format(mech.name, self.name))
                mech._update_value
                if not iscompatible(value, mech.instance_defaults.value[0]):
                    raise SystemError("{} (in initial_values arg for \'{}\') is not a valid value for {}".
                                      format(value, self.name, append_type_to_name(self)))

    def _instantiate_stimulus_inputs(self, context=None):

# FIX: ZERO VALUE OF ALL ProcessInputStates BEFORE EXECUTING
# FIX: RENAME SystemInputState -> SystemInputState

        # Create SystemInputState for each ORIGIN mechanism in origin_mechanisms and
        #    assign MappingProjection from the SystemInputState to the ORIGIN mechanism
        for i, origin_mech in zip(range(len(self.origin_mechanisms)), self.origin_mechanisms):

            # Skip if ORIGIN mechanism already has a projection from a SystemInputState in current system
            # (this avoids duplication from multiple passes through _instantiate_graph)
            if any(self is projection.sender.owner for projection in origin_mech.input_state.path_afferents):
                continue
            # added a for loop to iterate over origin_mech.input_states to allow for multiple input states in an
            # origin mechanism (useful only if the origin mechanism is a KWTA) Check, for each ORIGIN mechanism,
            # that the length of the corresponding item of self.instance_defaults.variable matches the length of the
            #  ORIGIN inputState's instance_defaults.variable attribute
            for j in range(len(origin_mech.input_states)):
                if len(self.instance_defaults.variable[i][j]) != \
                        len(origin_mech.input_states[j].instance_defaults.variable):
                    raise SystemError("Length of input {} ({}) does not match the length of the input ({}) for the "
                                      "corresponding ORIGIN Mechanism ()".
                                      format(i,
                                             len(self.instance_defaults.variable[i][j]),
                                             len(origin_mech.input_states[j].instance_defaults.variable),
                                             origin_mech.name))
                stimulus_input_state = SystemInputState(owner=self,
                                                        variable=origin_mech.input_states[j].instance_defaults.variable,
                                                        prefs=self.prefs,
                                                        name="System Input State to Mechansism {}, Input State {}".
                                                        format(origin_mech.name,j),
                                                        context=context)
                self.stimulusInputStates.append(stimulus_input_state)
                self.inputs.append(stimulus_input_state.value)

                # Add MappingProjection from stimulus_input_state to ORIGIN mechainsm's inputState
                from psyneulink.components.projections.pathway.mappingprojection import MappingProjection
                MappingProjection(sender=stimulus_input_state,
                        receiver=origin_mech.input_states[j],
                        name=self.name+' Input Projection to '+origin_mech.name+' Input State '+str(j))

    def _instantiate_learning_graph(self, context=None):
        """Build graph of LearningMechanism and LearningProjections
        """
        from psyneulink.components.mechanisms.adaptive.learning.learningmechanism import \
            LearningMechanism, ACTIVATION_INPUT, ACTIVATION_OUTPUT, ERROR_SIGNAL

        self.learningGraph = OrderedDict()
        self.learning_execution_graph = OrderedDict()

        def build_dependency_sets_by_traversing_projections(sender_mech, process):

            # MappingProjections are legal recipients of learning projections (hence the call)
            #  but do not send any projections, so no need to consider further
            from psyneulink.components.projections.pathway.mappingprojection import MappingProjection
            if isinstance(sender_mech, MappingProjection):
                return

            # All other sender_mechs must be either a LearningMechanism or a ComparatorMechanism with role=LEARNING
            elif not (isinstance(sender_mech, LearningMechanism) or
                          (isinstance(sender_mech, ObjectiveMechanism) and sender_mech._role is LEARNING)):
                raise SystemError("PROGRAM ERROR: {} is not a legal object for learning graph;"
                                  "must be a LearningMechanism or an ObjectiveMechanism".
                                  format(sender_mech))

            # MANAGE TARGET ObjectiveMechanism FOR INTERNAL or TERMINAL CONVERGENCE of PATHWAYS

            # If sender_mech is an ObjectiveMechanism, and:
            #    - none of the Mechanisms that project to it are are a TERMINAL Mechanism for the current Process, or
            #    - all of the Mechanisms that project to it already have an ObjectiveMechanism, then:
            #        - do not include the ObjectiveMechanism in the graph;
            #        - be sure that its outputState projects to the ERROR_SIGNAL inputState of a LearningMechanism
            #            (labelled "learning_mech" here -- raise an exception if it does not;
            #        - determine whether learning_mech's ERROR_SIGNAL inputState receives any other projections
            #            from another ObjectiveMechanism or LearningMechanism (labelled "error_signal_projection" here)
            #            -- if it does, be sure that it is from the same system and if so return;
            #               (note:  this shouldn't be true, but the test is here for completeness and sanity-checking)
            #        - if learning_mech's ERROR_SIGNAL inputState does not receive any projections from
            #            another objectiveMechanism and/or LearningMechanism in the system, then:
            #            - find the sender to the ObjectiveMechanism (labelled "error_source" here)
            #            - find the 1st projection from error_source that projects to the ACTIVATION_INPUT inputState of
            #                a LearningMechanism (labelled "error_signal" here)
            #            - instantiate a MappingProjection from error_signal to learning_mech
            #                projected
            # IMPLEMENTATION NOTE: Composition should allow 1st condition if user indicates internal TARGET is desired;
            #                      for now, however, assume this is not desired (i.e., only TERMINAL mechanisms
            #                      should project to ObjectiveMechanisms) and always replace internal
            #                      ObjectiveMechanism with projection from a LearningMechanism (if it is available)

            obj_mech_replaced = False

            if isinstance(sender_mech, ObjectiveMechanism):

                # For clarity, rename as obj_mech
                obj_mech = sender_mech

                # Get the LearningMechanism to which the obj_mech projected
                try:
                    learning_mech = obj_mech.output_state.efferents[0].receiver.owner
                    if not isinstance(learning_mech, LearningMechanism):
                        raise AttributeError
                except AttributeError:
                    raise SystemError("{} in {} does not project to a LearningMechanism".
                                      format(obj_mech.name, process.name))

                sample_mech = obj_mech.input_states[SAMPLE].path_afferents[0].sender.owner
                if sample_mech != learning_mech.output_source:
                    assert False

                # Its the 1st item in the learning_execution_graph, so could be for a TERMINAL Mechanism of the System
                if len(self.learning_execution_graph) == 0:

                    # If sample_mech is NOT for a TERMINAL Mechanism of the current System,
                    #  - obj_mech should NOT be included in the learning_execution_graph and
                    #  - should be replaced with appropriate projections to sample_mechs's afferent LearningMechanisms
                    if not sample_mech.systems[self] is TERMINAL:
                        _assign_error_signal_projections(sample_mech, self, obj_mech)
                        # Don't process ObjectiveMechanism any further (since its been replaced)
                        return

                # NOT 1st item in the learning_execution_graph, so it must be for the TERMINAL Mechanism of a Process
                else:

                    # TERMINAL CONVERGENCE
                    # All of the mechanisms that project to obj_mech
                    #    project to another ObjectiveMechanism already in the learning_graph
                    if all(
                            any((isinstance(receiver_mech, ObjectiveMechanism) and
                                 # its already in a dependency set in the learning_execution_graph
                                 receiver_mech in set.union(*list(self.learning_execution_graph.values())) and
                                 not receiver_mech is obj_mech)
                                # receivers of senders to obj_mech
                                for receiver_mech in [proj.receiver.owner for proj in
                                                      mech.output_state.efferents])
                            # senders to obj_mech
                            for mech in [proj.sender.owner
                                         for proj in obj_mech.input_states[SAMPLE].path_afferents]):

                        # Get the other ObjectiveMechanism to which the error_source projects (in addition to obj_mech)
                        other_obj_mech = next((projection.receiver.owner for projection in
                                               sample_mech.output_state.efferents if
                                               isinstance(projection.receiver.owner, ObjectiveMechanism)), None)
                        sender_mech = other_obj_mech

                    # INTERNAL CONVERGENCE
                    # None of the mechanisms that project to it are a TERMINAL mechanism
                    elif not all(all(projection.sender.owner.processes[proc] is TERMINAL
                                     for proc in projection.sender.owner.processes)
                                 for projection in obj_mech.input_states[SAMPLE].path_afferents):

                        _assign_error_signal_projections(sample_mech, self, obj_mech)
                        obj_mech_replaced = True

            # FIX: TEST FOR CROSSING:
            # FIX:  (LEARNINGMECHANISM FOR INTERNAL MECHANISM THAT HAS >1 PROJECTION TO MECHANISMS IN THE SAME SYSTEM
            #
            # - IDENTIFY ALL OF THE OUTGOING PROJECTIONS FROM THE MECHANISMS ABOVE THAT ARE:
            #     - BEING LEARNED
            #     - PROJECT TO A MECHANISM IN THE CURRENT SYSTEM
            # - ASSIGN MAPPING PROJECTION TO NEW ERROR_SIGNAL INPUT_STATE FOR sender_mech

            # sender_mech is a LearningMechanism:
            else:
                # For each of the ProcessingMechanisms that receive Projections being trained by sender_mech
                for processing_mech in [proj.receiver.owner for proj in sender_mech.learned_projections]:
                    # If it is an INTERNAL Mechanism for the System,
                    #    make sure that the LearningMechanisms for all of its afferent Projections being learned
                    #    receive error_signals from the LearningMechanisms of all it afferent Projections being learned.
                    if processing_mech.systems[self] == INTERNAL:
                        _assign_error_signal_projections(processing_mech, self)

            # If sender_mech has no Projections left, raise exception
            if not any(any(projection for projection in input_state.path_afferents)
                       for input_state in sender_mech.input_states):
                raise SystemError("{} only receives Projections from other Processes or Mechanisms not"
                                  " in the current System ({})".format(sender_mech.name, self.name))

            # For all of the sender_mech's ERROR_SIGNALs and LEARNING_SIGNALs
            for output_state in sender_mech.output_states:

                # Add them to the learning_graph
                for projection in output_state.efferents:
                    receiver = projection.receiver.owner

                    if obj_mech_replaced:
                        ignore, senders = _get_learning_mechanisms(sample_mech, self)
                    else:
                        senders = [sender_mech]

                    for sender_mech in senders:
                        try:
                            # FIX: 2/10/18 IF sender_mech IS A REPLACED OBJ_MECH,
                            # FIX:         THEN SHOULD ADD THE LM THAT PROJECTS TO RECEIVER AS THE SENDER, NOT THE OBJ_MECH
                            self.learningGraph[receiver].add(sender_mech)
                        except KeyError:
                            self.learningGraph[receiver] = {sender_mech}

                        # Use toposort to test whether the added dependency produced a cycle (feedback loop)
                        # Do not include dependency (or receiver on sender) in learning_execution_graph for this Projection
                        #  and end this branch of the traversal if the receiver has already been encountered,
                        #  but do mark for initialization
                        # Notes:
                        # * This is because it is a feedback connection, which introduces a cycle into the learningGraph
                        #     that precludes use of toposort to determine order of execution;
                        #     however, the feedback projection will still be used during execution
                        #     so the sending mechanism should be designated as INITIALIZE_CYCLE
                        # * Check for receiver mechanism and not its tuple,
                        #     since the same mechanism can appear in more than one tuple (e.g., with different phases)
                        #     and would introduce a cycle irrespective of the tuple in which it appears in the learningGraph

                        if receiver in self.learning_execution_graph:
                        # if receiver in self.learning_execution_graph_mechs:
                            # Try assigning receiver as dependent of current mechanism and test toposort
                            try:
                                # If receiver already has dependencies in its set, add sender_mech to set
                                if self.learning_execution_graph[receiver]:
                                    self.learning_execution_graph[receiver].add(sender_mech)
                                # If receiver set is empty, assign sender_mech to set
                                else:
                                    self.learning_execution_graph[receiver] = {sender_mech}
                                # Use toposort to test whether the added dependency produced a cycle (feedback loop)
                                list(toposort(self.learning_execution_graph))
                            # If making receiver dependent on sender produced a cycle, remove from learningGraph
                            except ValueError:
                                self.learning_execution_graph[receiver].remove(sender_mech)
                                receiver.systems[self] = CYCLE
                                continue

                        else:
                            # Assign receiver as dependent on sender mechanism
                            try:
                                # FIX: THIS WILL ADD SENDER_MECH IF RECEIVER IS IN GRAPH BUT = set()
                                # FIX: DOES THAT SCREW UP ORIGINS?
                                self.learning_execution_graph[receiver].add(sender_mech)
                            except KeyError:
                                self.learning_execution_graph[receiver] = {sender_mech}

                        if not sender_mech.systems:
                            sender_mech.systems[self] = LEARNING

                    # Traverse list of mechanisms in process recursively
                    build_dependency_sets_by_traversing_projections(receiver, process)

        # Sort for consistency of output
        sorted_processes = sorted(self.processes, key=lambda process : process.name)

        # This assumes that the first Mechanism in process.learning_mechanisms is the last in the learning sequence
        # (i.e., that the list is being traversed "backwards")
        # However, it does not assume any meaningful order for the Processes (other than alphabetical).
        for process in sorted_processes:
            if process.learning and process._learning_enabled:
                build_dependency_sets_by_traversing_projections(process.learning_mechanisms[0], process)

        # FIX: USE TOPOSORT TO FIND, OR AT LEAST CONFIRM, TARGET MECHANISMS, WHICH SHOULD EQUAL COMPARATOR MECHANISMS
        self.learning_execution_list = toposort_flatten(self.learning_execution_graph, sort=False)
        # self.learning_execution_list = self._toposort_with_ordered_mechs(self.learning_execution_graph)

        # Construct learning_mechanisms and target_mechanisms MechanismLists

        self._learning_mechs = []
        self._target_mechs = []

        from psyneulink.components.projections.pathway.mappingprojection import MappingProjection
        for item in self.learning_execution_list:
            if isinstance(item, MappingProjection):
                continue

            # If a learning_rate has been specified for the system, assign that to all LearningMechanism
            #    for which a mechanism-specific learning_rate has NOT been assigned
            if (isinstance(item, LearningMechanism) and
                        self.learning_rate is not None and
                        item.function_object.learning_rate is None):
                item.function_object.learning_rate = self.learning_rate

            if not item in self._learning_mechs:
                self._learning_mechs.append(item)
            if isinstance(item, ObjectiveMechanism) and not item in self._target_mechs:
                self._target_mechs.append(item)
        self.learning_mechanisms = MechanismList(self, self._learning_mechs)
        self.target_mechanisms = MechanismList(self, self._target_mechs)

        # Instantiate TargetInputStates
        self._instantiate_target_inputs(context=context)

    def _instantiate_target_inputs(self, context=None):

        if self.learning and self.targets is None:
            # MODIFIED CW and KM 1/29/18: changed below from error to warning
            if not self.target_mechanisms:
                if self.verbosePref:
                    warnings.warn("WARNING: Learning has been specified for {} but it has no target_mechanisms. This "
                                  "is okay if the learning (e.g. Hebbian learning) does not need a target.".
                                  format(self.name))
                return
            # # MODIFIED 6/25/17 OLD:
            # raise SystemError("Learning has been specified for {} so its \'targets\' argument must also be specified".
            #                   format(self.name))
            # MODIFIED 6/25/17 NEW:
            # target arg was not specified in System's constructor,
            #    so use the value of the TARGET InputState for the TARGET Mechanism(s) as the default
            self.targets = [target.input_states[TARGET].value for target in self.target_mechanisms]
            if self.verbosePref:
                warnings.warn("Learning has been specified for {} but its \'targets\' argument was not specified;"
                              "default will be used ({})".format(self.name, self.targets))
            # MODIFIED 6/25/17 END
        # Create SystemInputState for each TARGET mechanism in target_mechanisms and
        #    assign MappingProjection from the SystemInputState to the ORIGIN mechanism

<<<<<<< HEAD
        if isinstance(self.targets, dict):
            for target_mech in self.target_mechanisms:
=======
        else:
            self.targets = np.atleast_2d(self.targets)
>>>>>>> 0e995243

                # Skip if TARGET input state already has a projection from a SystemInputState in current system
                if any(self is projection.sender.owner for projection in target_mech.input_states[TARGET].path_afferents):
                    continue

                sample_mechanism = target_mech.input_states[SAMPLE].path_afferents[0].sender.owner
                TARGET_input_state = target_mech.input_states[TARGET]

                if len(self.targets[sample_mechanism]) != len(TARGET_input_state.instance_defaults.variable):
                            raise SystemError("Length {} of target ({}, {}) does not match the length ({}) of the target "
                                              "expected for its TARGET Mechanism {}".
                                               format(len(self.targets[sample_mechanism]),
                                                      sample_mechanism.name,
                                                      self.targets[sample_mechanism],
                                                      len(TARGET_input_state.instance_defaults.variable),
                                                      target_mech.name))

                system_target_input_state = SystemInputState(owner=self,
                                                        variable=TARGET_input_state.instance_defaults.variable,
                                                        prefs=self.prefs,
                                                        name="System Target for {}".format(target_mech.name),
                                                        context=context)
                self.target_input_states.append(system_target_input_state)

                # Add MappingProjection from system_target_input_state to TARGET mechanism's target inputState
                from psyneulink.components.projections.pathway.mappingprojection import MappingProjection
                MappingProjection(sender=system_target_input_state,
                        receiver=TARGET_input_state,
                        name=self.name+' Input Projection to '+TARGET_input_state.name)

        elif isinstance(self.targets, list):
            self.targets = np.atleast_2d(self.targets)

            # Create SystemInputState for each TARGET mechanism in target_mechanisms and
            #    assign MappingProjection from the SystemInputState
            #    to the TARGET mechanism's TARGET inputSate
            #    (i.e., from the SystemInputState to the ComparatorMechanism)
            for i, target_mech in zip(range(len(self.target_mechanisms)), self.target_mechanisms):

                # Create ProcessInputState for each target and assign to targetMechanism's target inputState
                target_mech_TARGET_input_state = target_mech.input_states[TARGET]

                # Check, for each TARGET mechanism, that the length of the corresponding item of targets matches the length
                #    of the TARGET (ComparatorMechanism) target inputState's instance_defaults.variable attribute
                if len(self.targets[i]) != len(target_mech_TARGET_input_state.instance_defaults.variable):
                    raise SystemError("Length of target ({}: {}) does not match the length ({}) of the target "
                                      "expected for its TARGET Mechanism {}".
                                      format(len(self.targets[i]),
                                             self.targets[i],
                                             len(target_mech_TARGET_input_state.instance_defaults.variable),
                                             target_mech.name))

                system_target_input_state = SystemInputState(
                    owner=self,
                    variable=target_mech_TARGET_input_state.instance_defaults.variable,
                    prefs=self.prefs,
                    name="System Target {}".format(i),
                    context=context)
                self.target_input_states.append(system_target_input_state)

                # Add MappingProjection from system_target_input_state to TARGET mechanism's target inputState
                from psyneulink.components.projections.pathway.mappingprojection import MappingProjection
                MappingProjection(sender=system_target_input_state,
                                  receiver=target_mech_TARGET_input_state,
                                  name=self.name + ' Input Projection to ' + target_mech_TARGET_input_state.name)

    def _assign_output_states(self):
        """Assign OutputStates for System (the values of which will comprise System.value)

        Assign the outputs of terminal Mechanisms in the graph to the System's output_values

        Note:
        * Current implementation simply assigns TERMINAL Mechanisms as OutputStates
        * This method is included so that sublcasses and/or future versions can override it to make custom assignments

        """
        for mech in self.terminal_mechanisms.mechanisms:
            self.output_states[mech.name] = mech.output_states

    def _instantiate_controller(self, control_mech_spec, context=None):

        if control_mech_spec is None:
            return

        # Warn for request to assign the ControlMechanism already assigned
        if control_mech_spec is self.controller and self.prefs.verbosePref:
            warnings.warn("{} has already been assigned as the {} for {}; assignment ignored".
                          format(control_mech_spec, CONTROLLER, self.name))
            return

        # An existing ControlMechanism is being assigned, possibly one declared in the System's constructor
        if isinstance(control_mech_spec, ControlMechanism):
            control_mech_spec.assign_as_controller(self, context=context)
            controller = control_mech_spec

        # A ControlMechanism class or subclass is being used to specify the controller
        elif inspect.isclass(control_mech_spec) and issubclass(control_mech_spec, ControlMechanism):
            # Instantiate controller from class specification using:
            #   monitored_output_states for System to specify its objective_mechanism (as list of OutputStates to be monitored)
            #   ControlSignals for System returned by _get_system_control_signals()
            controller = control_mech_spec(
                    system=self,
                    objective_mechanism=self._get_monitored_output_states_for_system(context=context),
                    control_signals=self._get_control_signals_for_system(self.control_signals_arg, context=context))

        else:
            raise SystemError("Specification for {} of {} ({}) is not ControlMechanism".
                              format(CONTROLLER, self.name, control_mech_spec))

        # Warn if current one is being replaced
        if self.controller and self.prefs.verbosePref:
            warnings.warn("The existing {} for {} ({}) is being replaced by {}".
                          format(CONTROLLER, self.name, self.controller.name, controller.name))

        # Make assignment (and assign controller's ControlSignals to self.control_signals)
        self._controller = controller
        # if self.control_signals is None:
        #     self.control_signals = controller.control_signals
        # else:
        #     self.control_signals.append(controller.control_signals)

        # Add controller's ObjectiveMechanism to the System's execution_list and execution_graph
        self.execution_list.append(self.controller.objective_mechanism)
        self.execution_graph[self.controller.objective_mechanism] = set(self.execution_list[:-1])

        # Check whether controller has input, and if not then disable
        has_input_states = isinstance(self.controller.input_states, ContentAddressableList)

        if not has_input_states:
            # If controller was enabled (and verbose is set), warn that it has been disabled
            if self.enable_controller and self.prefs.verbosePref:
                print("{} for {} has no input_states, so controller will be disabled".
                      format(self.controller.name, self.name))
            self.enable_controller = False

        # Compare _phaseSpecMax with controller's phaseSpec, and assign default if it is not specified
        try:
            # Get phaseSpec from controller
            self._phaseSpecMax = max(self._phaseSpecMax, self.controller.phaseSpec)
        except (AttributeError, TypeError):
            # Controller phaseSpec not specified
            try:
                # Assign System specification of Controller phaseSpec if provided
                self.controller.phaseSpec = self.paramsCurrent[CONROLLER_PHASE_SPEC]
                self._phaseSpecMax = max(self._phaseSpecMax, self.controller.phaseSpec)
            except:
                # No System specification, so use System max as default
                self.controller.phaseSpec = self._phaseSpecMax

    def _get_monitored_output_states_for_system(self, controller=None, context=None):
        """
        Parse a list of OutputState specifications for System, controller, Mechanisms and/or their OutputStates:
            - if specification in output_state is None:
                 do NOT monitor this state (this overrides any other specifications)
            - if an OutputState is specified in *any* MONITOR_FOR_CONTROL, monitor it (this overrides any other specs)
            - if a Mechanism is terminal and/or specified in the System or `controller <Systsem_Base.controller>`:
                if MonitoredOutputStatesOptions is PRIMARY_OUTPUT_STATES:  monitor only its primary (first) OutputState
                if MonitoredOutputStatesOptions is ALL_OUTPUT_STATES:  monitor all of its OutputStates
            Note: precedence is given to MonitoredOutputStatesOptions specification in Mechanism > controller > System

        Notes:
        * MonitoredOutputStatesOption is an AutoNumbered Enum declared in ControlMechanism
            - it specifies options for assigning OutputStates of TERMINAL Mechanisms in the System
                to controller.monitored_output_states;  the options are:
                + PRIMARY_OUTPUT_STATES: assign only the `primary OutputState <OutputState_Primary>` for each
                  TERMINAL Mechanism
                + ALL_OUTPUT_STATES: assign all of the outputStates of each terminal Mechanism
            - precedence is given to MonitoredOutputStatesOptions specification in Mechanism > controller > System
        * controller.monitored_output_states is a list, each item of which is an OutputState from which a Projection
            will be instantiated to a corresponding InputState of the ControlMechanism
        * controller.input_states is the usual ordered dict of states,
            each of which receives a Projection from a corresponding OutputState in controller.monitored_output_states

        Returns list of MonitoredOutputStateTuples: (OutputState, weight, exponent, matrix)

        """
        # PARSE SPECS

        # Get OutputStates already being -- or specified to be -- monitored by controller
        if controller is not None and not inspect.isclass(controller):
            try:
                # Get from monitored_output_states attribute if controller is already implemented
                monitored_output_states = controller.monitored_output_states.copy() or []
                # Convert them to MonitoredOutputStateTuple specifications (for treatment below)
                monitored_output_state_specs = []
                for monitored_output_state, input_state in zip(monitored_output_states,
                                                               controller.objective_mechanism.input_states):
                    projection = input_state.path_afferents[0]
                    if not projection.sender is monitored_output_state:
                        raise SystemError("PROGRAM ERROR: Problem identifying projection ({}) for "
                                          "monitored_output_state ({}) specified for {} ({}) assigned to {}".
                                          format(projection.name,
                                                 monitored_output_state.name,
                                                 ControlMechanism.__name__,
                                                 controller.name,
                                                 self.name))
                    monitored_output_state_specs.append(MonitoredOutputStateTuple(monitored_output_state,
                                                                                  projection.weight,
                                                                                  projection.exponent,
                                                                                  projection.matrix))

                controller_specs = monitored_output_state_specs
            except AttributeError:
                # If controller has no monitored_output_states attribute, it has not yet been fully instantiated
                #    (i.e., the call to this method is part of its instantiation by a System)
                #    so, get specification from the **object_mechanism** argument
                if isinstance(controller.objective_mechanism, list):
                    # **objective_mechanism** argument was specified as a list
                    controller_specs = controller.objective_mechanism.copy() or []
                elif isinstance(controller.objective_mechanism, ObjectiveMechanism):
                    # **objective_mechanism** argument was specified as an ObjectiveMechanism, which has presumably
                    # already been instantiated, so use its monitored_output_states attribute
                    controller_specs = controller.objective_mechanism.monitored_output_states
        else:
            controller_specs = []

        # Get system's MONITOR_FOR_CONTROL specifications (specified in paramClassDefaults, so must be there)
        system_specs = self.monitor_for_control.copy()

        # If controller_specs has a MonitoredOutputStatesOption specification, remove any such spec from system specs
        if controller_specs:
            if (any(isinstance(item, MonitoredOutputStatesOption) for item in controller_specs)):
                option_item = next((item for item in system_specs if isinstance(item,MonitoredOutputStatesOption)),None)
                if option_item is not None:
                    del system_specs[option_item]
            for item in controller_specs:
                if item in system_specs:
                    del system_specs[system_specs.index(item)]

        # Combine controller and system specs
        # If there are none, assign PRIMARY_OUTPUT_STATES as default
        all_specs = controller_specs + system_specs or [MonitoredOutputStatesOption.PRIMARY_OUTPUT_STATES]

        # Convert references to Mechanisms and/or OutputStates in all_specs to MonitoredOutputStateTuples;
        # Each spec to be converted should be one of the following:
        #    - a MonitoredOutputStatesOption (parsed below);
        #    - a MonitoredOutputStatesTuple (returned by _get_monitored_states_for_system when
        #          specs were initially processed by the System to parse its *monitor_for_control* argument;
        #    - a specification for an existing Mechanism or OutputStates from the *monitor_for_control* arg of System.
        all_specs_extracted_from_tuples=[]
        all_specs_parsed=[]
        for i, spec in enumerate(all_specs):

            # Leave MonitoredOutputStatesOption and MonitoredOutputStatesTuple spec in place;
            #    these are parsed later on
            if isinstance(spec, MonitoredOutputStatesOption):
                all_specs_extracted_from_tuples.append(spec)
                all_specs_parsed.append(spec)
                continue
            if isinstance(spec, MonitoredOutputStateTuple):
                all_specs_extracted_from_tuples.append(spec.output_state)
                all_specs_parsed.append(spec)
                continue

            # spec is from *monitor_for_control* arg, so convert/parse into MonitoredOutputStateTuple(s)
            # Note:  assign parsed spec(s) to a list, as there may be more than one (that will be added to all_specs)
            monitored_output_state_tuples = []

            weight=DEFAULT_MONITORED_STATE_WEIGHT
            exponent=DEFAULT_MONITORED_STATE_EXPONENT
            matrix=DEFAULT_MONITORED_STATE_MATRIX

            # spec is a tuple
            # - put OutputState(s) in spec
            # - assign any weight, exponent, and/or matrix specified
            if isinstance(spec, tuple):
                # 2-item tuple (<OutputState(s) name(s)>, <Mechanism>)
                if len(spec) == 2:
                    # FIX: DO ERROR CHECK ON THE FOLLOWING / ALLOW LIST OF STATES
                    spec = spec[1].output_states[spec[0]]
                # 3-item tuple (<OutputState(s) spec>, weight, exponent)
                elif len(spec) == 3:
                    spec, weight, exponent = spec
                # 4-item tuple (<OutputState(s) spec>, weight, exponent, matrix)
                elif len(spec) == 4:
                    spec, weight, exponent, matrix = spec

            if not isinstance(spec, list):
                spec_list = [spec]

            for spec in spec_list:
                # spec is an OutputState or Mechanism
                if isinstance(spec, (OutputState, Mechanism)):
                    # spec is an OutputState, so use it
                    if isinstance(spec, OutputState):
                        output_states = [spec]
                    # spec is Mechanism, so use the State's owner, and get the relevant OutputState(s)
                    elif isinstance(spec, Mechanism):
                        if (MONITOR_FOR_CONTROL in spec.params
                            and spec.params[MONITOR_FOR_CONTROL] is MonitoredOutputStatesOption.ALL_OUTPUT_STATES):
                            output_states = spec.output_states
                        else:
                            output_states = [spec.output_state]
                    for output_state in output_states:
                        monitored_output_state_tuples.extend(
                                [MonitoredOutputStateTuple(output_state=output_state,
                                                           weight=weight,
                                                           exponent=exponent,
                                                           matrix=matrix)])
                # spec is a string
                elif isinstance(spec, str):
                    # Search System for Mechanisms with OutputStates with the string as their name
                    for mech in self.mechanisms:
                        for output_state in mech.output_states:
                            if output_state.name is spec:
                                monitored_output_state_tuples.extend(
                                        [MonitoredOutputStateTuple(output_state=output_state,
                                                                   weight=weight,
                                                                   exponent=exponent,
                                                                   matrix=matrix)])

                else:
                    raise SystemError("Specification of item in \'{}\' arg in constructor for {} ({}) "
                                      "is not a recognized specification for an {}".
                                      format(MONITOR_FOR_CONTROL, self.name, spec, OutputState.__name__))

                all_specs_parsed.extend(monitored_output_state_tuples)
                all_specs_extracted_from_tuples.extend([item.output_state for item in monitored_output_state_tuples])

        all_specs = all_specs_parsed

        try:
            all (isinstance(item, (OutputState, MonitoredOutputStatesOption))
                 for item in all_specs_extracted_from_tuples)
        except:
            raise SystemError("PROGRAM ERROR: Fail to parse items of \'{}\' arg ({}) in constructor for {}".
                              format(MONITOR_FOR_CONTROL, self.name, spec, OutputState.__name__))

        # Get MonitoredOutputStatesOptions if specified for controller or System, and make sure there is only one:
        option_specs = [item for item in all_specs_extracted_from_tuples
                        if isinstance(item, MonitoredOutputStatesOption)]
        if not option_specs:
            ctlr_or_sys_option_spec = None
        elif len(option_specs) == 1:
            ctlr_or_sys_option_spec = option_specs[0]
        else:
            raise SystemError("PROGRAM ERROR: More than one MonitoredOutputStatesOption specified "
                              "for OutputStates to be monitored in {}: {}".
                           format(self.name, option_specs))

        # Get MONITOR_FOR_CONTROL specifications for each Mechanism and OutputState in the System
        # Assign OutputStates to monitored_output_states
        monitored_output_states = []

        # Notes:
        # * Use all_specs to accumulate specs from all mechanisms and their outputStates
        #     (for use in generating exponents and weights below)
        # * Use local_specs to combine *only current* Mechanism's specs with those from controller and system specs;
        #     this allows the specs for each Mechanism and its OutputStates to be evaluated independently of any others
        controller_and_system_specs = all_specs_extracted_from_tuples.copy()

        for mech in self.mechanisms:

            # For each Mechanism:
            # - add its specifications to all_specs (for use below in generating exponents and weights)
            # - extract references to Mechanisms and outputStates from any tuples, and add specs to local_specs
            # - assign MonitoredOutputStatesOptions (if any) to option_spec, (overrides one from controller or system)
            # - use local_specs (which now has this Mechanism's specs with those from controller and system specs)
            #     to assign outputStates to monitored_output_states

            local_specs = controller_and_system_specs.copy()
            option_spec = ctlr_or_sys_option_spec

            # PARSE MECHANISM'S SPECS

            # Get MONITOR_FOR_CONTROL specification from Mechanism
            try:
                mech_specs = mech.paramsCurrent[MONITOR_FOR_CONTROL]

                if mech_specs is NotImplemented:
                    raise AttributeError

                # Setting MONITOR_FOR_CONTROL to None specifies Mechanism's OutputState(s) should NOT be monitored
                if mech_specs is None:
                    raise ValueError

            # Mechanism's MONITOR_FOR_CONTROL is absent or NotImplemented, so proceed to parse OutputState(s) specs
            except (KeyError, AttributeError):
                pass

            # Mechanism's MONITOR_FOR_CONTROL is set to None, so do NOT monitor any of its outputStates
            except ValueError:
                continue

            # Parse specs in Mechanism's MONITOR_FOR_CONTROL
            else:

                # Add mech_specs to all_specs
                all_specs.extend(mech_specs)

                # Extract refs from tuples and add to local_specs
                for item in mech_specs:
                    if isinstance(item, tuple):
                        local_specs.append(item[OUTPUT_STATE_INDEX])
                        continue
                    local_specs.append(item)

                # Get MonitoredOutputStatesOptions if specified for Mechanism, and make sure there is only one:
                #    if there is one, use it in place of any specified for controller or system
                option_specs = [item for item in mech_specs if isinstance(item, MonitoredOutputStatesOption)]
                if not option_specs:
                    option_spec = ctlr_or_sys_option_spec
                elif option_specs and len(option_specs) == 1:
                    option_spec = option_specs[0]
                else:
                    raise SystemError("PROGRAM ERROR: More than one MonitoredOutputStatesOption specified in {}: {}".
                                   format(mech.name, option_specs))

            # PARSE OutputState'S SPECS

            for output_state in mech.output_states:

                # Get MONITOR_FOR_CONTROL specification from OutputState
                try:
                    output_state_specs = output_state.paramsCurrent[MONITOR_FOR_CONTROL]
                    if output_state_specs is NotImplemented:
                        raise AttributeError

                    # Setting MONITOR_FOR_CONTROL to None specifies OutputState should NOT be monitored
                    if output_state_specs is None:
                        raise ValueError

                # OutputState's MONITOR_FOR_CONTROL is absent or NotImplemented, so ignore
                except (KeyError, AttributeError):
                    pass

                # OutputState's MONITOR_FOR_CONTROL is set to None, so do NOT monitor it
                except ValueError:
                    continue

                # Parse specs in OutputState's MONITOR_FOR_CONTROL
                else:

                    # Note: no need to look for MonitoredOutputStatesOption as it has no meaning
                    #       as a specification for an OutputState

                    # Add OutputState specs to all_specs and local_specs
                    all_specs.extend(output_state_specs)

                    # Extract refs from tuples and add to local_specs
                    for item in output_state_specs:
                        if isinstance(item, tuple):
                            local_specs.append(item[OUTPUT_STATE_INDEX])
                            continue
                        local_specs.append(item)

            # Ignore MonitoredOutputStatesOption if any outputStates are explicitly specified for the Mechanism
            for output_state in mech.output_states:
                if (output_state in local_specs or output_state.name in local_specs):
                    option_spec = None


            # ASSIGN SPECIFIED OUTPUT STATES FOR MECHANISM TO monitored_output_states

            for output_state in mech.output_states:

                # If OutputState is named or referenced anywhere, include it
                if (output_state in local_specs or output_state.name in local_specs):
                    monitored_output_states.append(output_state)
                    continue

    # FIX: NEED TO DEAL WITH SITUATION IN WHICH MonitoredOutputStatesOptions IS SPECIFIED, BUT MECHANISM IS NEITHER IN
    # THE LIST NOR IS IT A TERMINAL MECHANISM

                # If:
                #   Mechanism is named or referenced in any specification
                #   or a MonitoredOutputStatesOptions value is in local_specs (i.e., was specified for a Mechanism)
                #   or it is a terminal Mechanism
                elif (mech.name in local_specs or mech in local_specs or
                              any(isinstance(spec, MonitoredOutputStatesOption) for spec in local_specs) or
                              mech in self.terminal_mechanisms.mechanisms):
                    #
                    if (not (mech.name in local_specs or mech in local_specs) and
                            not mech in self.terminal_mechanisms.mechanisms):
                        continue

                    # If MonitoredOutputStatesOption is PRIMARY_OUTPUT_STATES and OutputState is primary, include it
                    if option_spec is MonitoredOutputStatesOption.PRIMARY_OUTPUT_STATES:
                        if output_state is mech.output_state:
                            monitored_output_states.append(output_state)
                            continue
                    # If MonitoredOutputStatesOption is ALL_OUTPUT_STATES, include it
                    elif option_spec is MonitoredOutputStatesOption.ALL_OUTPUT_STATES:
                        monitored_output_states.append(output_state)
                    elif mech.name in local_specs or mech in local_specs:
                        if output_state is mech.output_state:
                            monitored_output_states.append(output_state)
                            continue
                    elif option_spec is None:
                        continue
                    else:
                        raise SystemError("PROGRAM ERROR: unrecognized specification of MONITOR_FOR_CONTROL for "
                                       "{0} of {1}".
                                       format(output_state.name, mech.name))


        # ASSIGN EXPONENTS, WEIGHTS and MATRICES

        # Get and assign specification of weights, exponents and matrices
        #    for Mechanisms or OutputStates specified in tuples
        output_state_tuples = [MonitoredOutputStateTuple(output_state=item, weight=None, exponent=None, matrix=None)
                               for item in monitored_output_states]
        for spec in all_specs:
            if isinstance(spec, MonitoredOutputStateTuple):
                object_spec = spec.output_state
                # For each OutputState in monitored_output_states
                for i, output_state_tuple in enumerate(output_state_tuples):
                    output_state = output_state_tuple.output_state
                    # If either that OutputState or its owner is the object specified in the tuple
                    if (output_state is object_spec
                        or output_state.name is object_spec
                        or output_state.owner is object_spec):
                        # Assign the weight, exponent and matrix specified in the spec to the output_state_tuple
                        # (can't just assign spec, as its output_state entry may be an unparsed string rather than
                        #  an actual OutputState)
                        output_state_tuples[i] = MonitoredOutputStateTuple(output_state=output_state,
                                                                           weight=spec.weight,
                                                                           exponent=spec.exponent,
                                                                           matrix=spec.matrix)
        return output_state_tuples

    def _validate_monitored_states_in_system(self, monitored_states, context=None):
        for spec in monitored_states:
            # if not any((spec is mech.name or spec in mech.output_states.names)
            if not any((spec in {mech, mech.name} or spec in mech.output_states or spec in mech.output_states.names)
                       for mech in self.mechanisms):
                raise SystemError("Specification of {} arg for {} appears to be a list of "
                                            "Mechanisms and/or OutputStates to be monitored, but one "
                                            "of them ({}) is in a different System".
                                            format(OBJECTIVE_MECHANISM, self.name, spec))

    def _get_control_signals_for_system(self, control_signals=None, context=None):
        """Generate and return a list of control_signal_specs for System

        Generate list from:
           ControlSignal specifications passed in from the **control_signals** argument.
           ParameterStates of the System's Mechanisms that have been assigned ControlProjections with deferred_init();
               Note: this includes any for which a ControlSignal rather than a ControlProjection
                     was used to specify control for a parameter (e.g., in a 2-item tuple specification for the
                     parameter); the initialization of the ControlProjection and, if specified, the ControlSignal
                     are completed in the call to _instantiate_control_signal() by the ControlMechanism.
        """
        control_signal_specs = control_signals or []
        for mech in self.mechanisms:
            for parameter_state in mech._parameter_states:
                for projection in parameter_state.mod_afferents:
                    # If Projection was deferred for init, instantiate its ControlSignal and then initialize it
                    if projection.init_status is InitStatus.DEFERRED_INITIALIZATION:
                        proj_control_signal_specs = projection.control_signal_params or {}
                        proj_control_signal_specs.update({PROJECTIONS: [projection]})
                        control_signal_specs.append(proj_control_signal_specs)
        return control_signal_specs

    def _validate_control_signals(self, control_signals, context=None):
        if control_signals:
            for control_signal in control_signals:
                for control_projection in control_signal.efferents:
                    if not any(control_projection.receiver in mech.parameter_states for mech in self.mechanisms):
                        raise SystemError("A parameter controlled by a ControlSignal of a controller "
                                          "being assigned to {} is not in that System".format(self.name))

    def initialize(self):
        """Assign `initial_values <System.initialize>` to mechanisms designated as `INITIALIZE_CYCLE` \and
        contained in recurrent_init_mechanisms.
        """
        # FIX:  INITIALIZE PROCESS INPUT??
        # FIX: CHECK THAT ALL MECHANISMS ARE INITIALIZED FOR WHICH mech.system[SELF]==INITIALIZE
        # FIX: ADD OPTION THAT IMPLEMENTS/ENFORCES INITIALIZATION
        # FIX: ADD SOFT_CLAMP AND HARD_CLAMP OPTIONS
        # FIX: ONLY ASSIGN ONES THAT RECEIVE PROJECTIONS
        for mech, value in self.initial_values.items():
            mech.initialize(value)

    def execute(self,
                input=None,
                target=None,
                execution_id=None,
                termination_processing=None,
                termination_learning=None,
                context=None):
        """Execute mechanisms in System at specified :ref:`phases <System_Execution_Phase>` in order \
        specified by the :py:data:`execution_graph <System.execution_graph>` attribute.

        Assign items of input to `ORIGIN` mechanisms

        Execute any learning components specified at the appropriate phase.

        Execute controller after all mechanisms have been executed (after each numPhases)

        .. Execution:
            - the input arg in System.execute() or run() is provided as input to ORIGIN mechanisms (and
              System.input);
                As with a process, `ORIGIN` Mechanisms will receive their input only once (first execution)
                    unless clamp_input (or SOFT_CLAMP or HARD_CLAMP) are specified, in which case they will continue to
            - execute() calls Mechanism.execute() for each Mechanism in its execute_graph in sequence
            - outputs of `TERMINAL` Mechanisms are assigned as System.ouputValue
            - System.controller is executed after execution of all Mechanisms in the System
            - notes:
                * the same Mechanism can be listed more than once in a System, inducing recurrent processing

        Arguments
        ---------
        input : list or ndarray
            a list or array of input value arrays, one for each `ORIGIN` Mechanism in the System.

        termination_processing : Dict[TimeScale: Condition]
            a dictionary containing `Condition`\\ s that signal the end of the associated `TimeScale` within the :ref:`processing
            phase of execution <System_Execution_Processing>`

        termination_learning : Dict[TimeScale: Condition]
            a dictionary containing `Condition`\\ s that signal the end of the associated `TimeScale` within the :ref:`learning
            phase of execution <System_Execution_Learning>`

            .. context : str

        Returns
        -------
        output values of System : 3d ndarray
            Each item is a 2d array that contains arrays for each OutputState.value of each `TERMINAL` Mechanism

        """
        if self.scheduler_processing is None:
            self.scheduler_processing = Scheduler(system=self)

        if self.scheduler_learning is None:
            self.scheduler_learning = Scheduler(graph=self.learning_execution_graph)

        if not context:
            context = EXECUTING + " " + SYSTEM + " " + self.name
            self.execution_status = ExecutionStatus.EXECUTING

        # Update execution_id for self and all mechanisms in graph (including learning) and controller
        from psyneulink.globals.environment import _get_unique_id
        self._execution_id = execution_id or _get_unique_id()
        # FIX: GO THROUGH LEARNING GRAPH HERE AND ASSIGN EXECUTION TOKENS FOR ALL MECHANISMS IN IT
        # self.learning_execution_list
        for mech in self.execution_graph:
            mech._execution_id = self._execution_id
        for learning_mech in self.learning_execution_list:
            learning_mech._execution_id = self._execution_id
        if self.controller is not None:
            self.controller._execution_id = self._execution_id
            if self.enable_controller and self.controller.input_states:
                for state in self.controller.input_states:
                    for projection in state.all_afferents:
                        projection.sender.owner._execution_id = self._execution_id

        self._report_system_output = self.prefs.reportOutputPref and context and (c in context for c in {EXECUTING,
                                                                                                         LEARNING})

        if self._report_system_output:
            self._report_process_output = any(process.reportOutputPref for process in self.processes)

        # FIX: MOVE TO RUN??
        #region ASSIGN INPUTS TO SystemInputStates
        #    that will be used as the input to the MappingProjection to each ORIGIN mechanism
        num_origin_mechs = len(list(self.origin_mechanisms))

        if input is None:
            if (self.prefs.verbosePref and
                    not (not context or COMPONENT_INIT in context)):
                print("- No input provided;  default will be used: {0}")
            input = np.zeros_like(self.instance_defaults.variable)
            for i in range(num_origin_mechs):
                input[i] = self.origin_mechanisms[i].instance_defaults.variable

        else:
            num_inputs = len(input)
            # Check if input items are of different lengths (indicated by dtype == np.dtype('O'))
            if num_inputs != num_origin_mechs:
                num_inputs = np.size(input)
               # Check that number of inputs matches number of ORIGIN mechanisms
                if isinstance(input, np.ndarray) and input.dtype is np.dtype('O') and num_inputs == num_origin_mechs:
                    pass
                else:
                    raise SystemError("Number of items in input ({0}) to {1} does not match "
                                      "its number of origin Mechanisms ({2})".
                                      format(num_inputs, self.name,  num_origin_mechs ))

            # Get SystemInputState that projects to each ORIGIN mechanism and assign input to it
            for origin_mech in self.origin_mechanisms:
                # For each inputState of the ORIGIN mechanism

                for j in range(len(origin_mech.input_states)):
                   # Get the input from each projection to that inputState (from the corresponding SystemInputState)
                    system_input_state = next((projection.sender
                                               for projection in origin_mech.input_states[j].path_afferents
                                               if isinstance(projection.sender, SystemInputState)), None)

                    if system_input_state:
                        if isinstance(input, dict):
                            system_input_state.value = input[origin_mech][j]

                        else:
                            system_input_state.value = input[j]
                    else:
                        logger.warning("Failed to find expected SystemInputState "
                                       "for {} at input state number ({}), ({})".
                              format(origin_mech.name, j+1, origin_mech.input_states[j]))
                        # raise SystemError("Failed to find expected SystemInputState for {}".format(origin_mech.name))

        self.input = input
        if termination_processing is not None:
            self.termination_processing = termination_processing
        if termination_learning is not None:
            self.termination_learning = termination_learning
        #endregion

        if self._report_system_output:
            self._report_system_initiation()


        #region EXECUTE MECHANISMS

        # TEST PRINT:
        # for i in range(len(self.execution_list)):
        #     print(self.execution_list[i][0].name)
        # sorted_list = list(object_item[0].name for object_item in self.execution_list)

        # Execute system without learning on projections (that will be taken care of in _execute_learning()
        self._execute_processing(context=context)
        #endregion

        # region EXECUTE LEARNING FOR EACH PROCESS

        # Don't execute learning for simulation runs
        if not EVC_SIMULATION in context and self.learning:
            self._execute_learning(context=context.replace(EXECUTING, LEARNING + ' '))
        # endregion


        #region EXECUTE CONTROLLER
# FIX: 1) RETRY APPENDING TO EXECUTE LIST AND COMPARING TO THIS VERSION
# FIX: 2) REASSIGN INPUT TO SYSTEM FROM ONE DESIGNATED FOR EVC SIMULUS (E.G., StimulusPrediction)

        # Only call controller if this is not a controller simulation run (to avoid infinite recursion)
        if not EVC_SIMULATION in context and self.enable_controller:
            try:
                self.controller.execute(
                    runtime_params=None,
                    context=context
                )
                if self._report_system_output:
                    print("{0}: {1} executed".format(self.name, self.controller.name))

            except AttributeError as error_msg:
                if not 'INIT' in context:
                    raise SystemError("PROGRAM ERROR: Problem executing controller for {}: {}".
                                      format(self.name, error_msg))
        #endregion

        # Report completion of system execution and value of designated outputs
        if self._report_system_output:
            self._report_system_completion()

        return self.terminal_mechanisms.outputStateValues

    def _execute_processing(self, context=None):
        # Execute each Mechanism in self.execution_list, in the order listed during its phase
        # Only update Mechanism on time_step(s) determined by its phaseSpec (specified in Mechanism's Process entry)
        # FIX: NEED TO IMPLEMENT FRACTIONAL UPDATES (IN Mechanism.update())
        # FIX:    FOR phaseSpec VALUES THAT HAVE A DECIMAL COMPONENT
        if self.scheduler_processing is None:
            raise SystemError('System.py:_execute_processing - {0}\'s scheduler is None, '
                              'must be initialized before execution'.format(self.name))
        logger.debug('{0}.scheduler processing termination conditions: {1}'.format(self, self.termination_processing))
        for next_execution_set in self.scheduler_processing.run(termination_conds=self.termination_processing):
            logger.debug('Running next_execution_set {0}'.format(next_execution_set))
            i = 0
            for mechanism in next_execution_set:
                logger.debug('\tRunning Mechanism {0}'.format(mechanism))
                for p in self.processes:
                    try:
                        rt_params = p.runtime_params_dict[mechanism]
                    except:
                        rt_params = None

                processes = list(mechanism.processes.keys())
                process_keys_sorted = sorted(processes, key=lambda i : processes[processes.index(i)].name)
                process_names = list(p.name for p in process_keys_sorted)

                mechanism.execute(
                    runtime_params=rt_params,
                    context=context + "| Mechanism: " + mechanism.name + " [in processes: " + str(process_names) + "]"
                )


                if self._report_system_output and  self._report_process_output:

                    # REPORT COMPLETION OF PROCESS IF ORIGIN:
                    # Report initiation of process(es) for which mechanism is an ORIGIN
                    # Sort for consistency of reporting:
                    processes = list(mechanism.processes.keys())
                    process_keys_sorted = sorted(processes, key=lambda i : processes[processes.index(i)].name)
                    for process in process_keys_sorted:
                        if mechanism.processes[process] in {ORIGIN, SINGLETON} and process.reportOutputPref:
                            process._report_process_initiation(input=mechanism.input_values[0])

                    # REPORT COMPLETION OF PROCESS IF TERMINAL:
                    # Report completion of process(es) for which mechanism is a TERMINAL
                    # Sort for consistency of reporting:
                    processes = list(mechanism.processes.keys())
                    process_keys_sorted = sorted(processes, key=lambda i : processes[processes.index(i)].name)
                    for process in process_keys_sorted:
                        if process.learning and process._learning_enabled:
                            continue
                        if mechanism.processes[process] == TERMINAL and process.reportOutputPref:
                            process._report_process_completion()

            if i == 0:
                # Zero input to first mechanism after first run (in case it is repeated in the pathway)
                # IMPLEMENTATION NOTE:  in future version, add option to allow Process to continue to provide input
                # FIX: USE clamp_input OPTION HERE, AND ADD HARD_CLAMP AND SOFT_CLAMP
                pass
            i += 1

    def _execute_learning(self, context=None):
        # Execute each LearningMechanism as well as LearningProjections in self.learning_execution_list

        # FIRST, if targets were specified as a function, call the function now
        #    (i.e., after execution of the pathways, but before learning)
        # Note:  this accomodates functions that predicate the target on the outcome of processing
        #        (e.g., for rewards in reinforcement learning)
        from psyneulink.components.mechanisms.adaptive.learning.learningmechanism import LearningMechanism

        if isinstance(self.targets, function_type):
            self.current_targets = self.targets()
            for i in range(len(self.target_mechanisms)):
                self.target_input_states[i].value = self.current_targets[i]
        elif isinstance(self.targets, dict):
            for i in range(len(self.target_mechanisms)):
                terminal_mechanism = self.target_mechanisms[i].input_states[SAMPLE].path_afferents[0].sender.owner
                self.target_input_states[i].value = self.current_targets[terminal_mechanism]
        elif isinstance(self.targets, (list, np.ndarray)):
            for i in range(len(self.target_mechanisms)):
                self.target_input_states[i].value = self.current_targets[i]
        # NEXT, execute all components involved in learning
        if self.scheduler_learning is None:
            raise SystemError('System.py:_execute_learning - {0}\'s scheduler is None, '
                              'must be initialized before execution'.format(self.name))
        logger.debug('{0}.scheduler learning termination conditions: {1}'.format(self, self.termination_learning))
        for next_execution_set in self.scheduler_learning.run(termination_conds=self.termination_learning):
            logger.debug('Running next_execution_set {0}'.format(next_execution_set))
            for component in next_execution_set:
                logger.debug('\tRunning component {0}'.format(component))

                from psyneulink.components.projections.pathway.mappingprojection import MappingProjection
                if isinstance(component, MappingProjection):
                    continue

                params = None

                component_type = component.componentType

                processes = list(component.processes.keys())

                # Sort for consistency of reporting:
                process_keys_sorted = sorted(processes, key=lambda i : processes[processes.index(i)].name)
                process_names = list(p.name for p in process_keys_sorted)

                context_str = str("{} | {}: {} [in processes: {}]".
                                  format(context,
                                         component_type,
                                         component.name,
                                         re.sub(r'[\[,\],\n]','',str(process_names))))

                # Note:  DON'T include input arg, as that will be resolved by mechanism from its sender projections
                component.execute(runtime_params=params, context=context_str)
                # # TEST PRINT:
                # print ("EXECUTING LEARNING UPDATES: ", component.name)

        # THEN update all MappingProjections
        for next_execution_set in self.scheduler_learning.run(termination_conds=self.termination_learning):
            logger.debug('Running next_execution_set {0}'.format(next_execution_set))
            for component in next_execution_set:
                logger.debug('\tRunning component {0}'.format(component))

                if isinstance(component, (LearningMechanism, ObjectiveMechanism)):
                    continue
                if not isinstance(component, MappingProjection):
                    raise SystemError("PROGRAM ERROR:  Attempted learning on non-MappingProjection")

                component_type = "mappingProjection"
                processes = list(component.sender.owner.processes.keys())


                # Sort for consistency of reporting:
                process_keys_sorted = sorted(processes, key=lambda i : processes[processes.index(i)].name)
                process_names = list(p.name for p in process_keys_sorted)

                context_str = str("{} | {}: {} [in processes: {}]".
                                  format(context,
                                         component_type,
                                         component.name,
                                         re.sub(r'[\[,\],\n]','',str(process_names))))

                component._parameter_states[MATRIX].update(context=context_str)

                # TEST PRINT:
                # print ("EXECUTING WEIGHT UPDATES: ", component.name)

        # FINALLY report outputs
        if self._report_system_output and self._report_process_output:
            # Report learning for target_mechanisms (and the processes to which they belong)
            # Sort for consistency of reporting:
            print("\n\'{}' learning completed:".format(self.name))

            for target_mech in self.target_mechanisms:
                processes = list(target_mech.processes.keys())
                process_keys_sorted = sorted(processes, key=lambda i : processes[processes.index(i)].name)
                process_names = list(p.name for p in process_keys_sorted)
                # print("\n\'- Target: {}' error: {} (processes: {})".
                print("- error for target ({}): {}".
                      # format(append_type_to_name(target_mech),
                      format(target_mech.name,
                             re.sub(r'[\[,\],\n]','',str([float("{:0.3}".format(float(i)))
                                                         for i in target_mech.output_state.value])),
                             ))
                             # process_names))

    def run(self,
            inputs,
            num_trials=None,
            initialize=False,
            initial_values=None,
            targets=None,
            learning=None,
            call_before_trial=None,
            call_after_trial=None,
            call_before_time_step=None,
            call_after_time_step=None,
            termination_processing=None,
            termination_learning=None,
            context=None):
        """Run a sequence of executions

        Call execute method for each execution in a sequence specified by inputs.  See :doc:`Run` for details of
        formatting input specifications.

        Arguments
        ---------

        inputs : List[input] or ndarray(input) : default default_variable for a single execution
            the input for each in a sequence of executions (see :doc:`Run` for detailed description of formatting
            requirements and options).

        initialize : bool default :keyword:`False`
            if `True`, calls the :py:meth:`initialize <System.initialize>` method of the System before a
            sequence of executions.

        initial_values : Dict[Mechanism: List[input] or np.ndarray(input)] : default None
            the initial values assigned to Mechanisms designated as `INITIALIZE_CYCLE`.

        targets : List[input] or np.ndarray(input) : default `None`
            the target values for the LearningMechanisms of the System for each execution.
            The length (of the outermost level if a nested list, or lowest axis if an ndarray) must be equal to that
            of ``inputs``.

        learning : bool :  default `None`
            enables or disables learning during execution.
            If it is not specified, the current state is left intact.
            If it is `True`, learning is forced on; if it is :keyword:`False`, learning is forced off.

        call_before_trial : Function : default `None`
            called before each trial in the sequence is executed.

        call_after_trial : Function : default `None`
            called after each trial in the sequence is executed.

        call_before_time_step : Function : default `None`
            called before each time_step of each trial is executed.

        call_after_time_step : Function : default `None`
            called after each time_step of each trial is executed.

        termination_processing : Dict[TimeScale: Condition]
            a dictionary containing `Condition`\\ s that signal the end of the associated `TimeScale` within the :ref:`processing
            phase of execution <System_Execution_Processing>`

        termination_learning : Dict[TimeScale: Condition]
            a dictionary containing `Condition`\\ s that signal the end of the associated `TimeScale` within the :ref:`learning
            phase of execution <System_Execution_Learning>`

        Returns
        -------

        <System>.results : List[Mechanism.OutputValue]
            list of the OutputValue for each `TERMINAL` Mechanism of the System returned for each execution.

        """
        if self.scheduler_processing is None:
            self.scheduler_processing = Scheduler(system=self)

        if self.scheduler_learning is None:
            self.scheduler_learning = Scheduler(graph=self.learning_execution_graph)

        self.initial_values = initial_values

        logger.debug(inputs)

        from psyneulink.globals.environment import run
        return run(self,
                   inputs=inputs,
                   num_trials=num_trials,
                   initialize=initialize,
                   initial_values=initial_values,
                   targets=targets,
                   learning=learning,
                   call_before_trial=call_before_trial,
                   call_after_trial=call_after_trial,
                   call_before_time_step=call_before_time_step,
                   call_after_time_step=call_after_time_step,
                   termination_processing=termination_processing,
                   termination_learning=termination_learning,
                   context=context)

    def _report_system_initiation(self):
        """Prints iniiation message, time_step, and list of Processes in System being executed
        """

        if 'system' in self.name or 'System' in self.name:
            system_string = ''
        else:
            system_string = ' system'

        # replace this with updated Clock
        if False:
            print("\n\'{}\'{} executing with: **** (Time: {}) ".
                  format(self.name, system_string, self.scheduler_processing.clock.simple_time))
            processes = list(process.name for process in self.processes)
            print("- processes: {}".format(processes))
            print("self.input = ", self.input)
            if np.size(self.input) == 1:
                input_string = ''
            else:
                input_string = 's'
            print("- input{}: {}".format(input_string, self.input))

        else:
            print("\n\'{}\'{} executing ********** (Time: {}) ".
                  format(self.name, system_string, self.scheduler_processing.clock.simple_time))

    def _report_system_completion(self):
        """Prints completion message and output_values of system
        """

        if 'system' in self.name or 'System' in self.name:
            system_string = ''
        else:
            system_string = ' system'

        # Print output value of primary (first) outputState of each terminal Mechanism in System
        # IMPLEMENTATION NOTE:  add options for what to print (primary, all or monitored outputStates)
        print("\n\'{}\'{} completed ***********(Time: {})".format(self.name, system_string, self.scheduler_processing.clock.simple_time))
        if self.learning:
            from psyneulink.library.mechanisms.processing.objective.comparatormechanism import MSE
            for mech in self.target_mechanisms:
                if not MSE in mech.output_states:
                    continue
                print("\n- MSE: {:0.3}".
                      format(float(mech.output_states[MSE].value)))


    # TBI:
    # class InspectOptions(AutoNumber):
    #     """Option value keywords for `inspect` and `show` methods.
    #     """
    #     ALL = ()
    #     """Show all values.
    #     """
    #     EXECUTION_SETS = ()
    #     """Show `execution_sets` attribute."""
    #     execution_list = ()
    #     """Show `execution_list` attribute."""
    #     ATTRIBUTES = ()
    #     """Show system's attributes."""
    #     ALL_OUTPUTS = ()
    #     """"""
    #     ALL_OUTPUT_LABELS = ()
    #     """"""
    #     PRIMARY_OUTPUTS = ()
    #     """"""
    #     PRIMARY_OUTPUT_LABELS = ()
    #     """"""
    #     MONITORED_OUTPUTS = ()
    #     """"""
    #     MONITORED_OUTPUT_LABELS = ()
    #     """"""
    #     FLAT_OUTPUT = ()
    #     """"""
    #     DICT_OUTPUT = ()
    #     """"""

    def show(self, options=None):
        """Print ``execution_sets``, ``execution_list``, `ORIGIN`, `TERMINAL` Mechanisms,
        `TARGET` Mechanisms, ``outputs`` and their labels for the System.

        Arguments
        ---------

        options : InspectionOptions
            [TBI]
        """

        # # IMPLEMENTATION NOTE:  Stub for implementing options:
        # if options and self.InspectOptions.ALL_OUTPUT_LABELS in options:
        #     pass

        print ("\n---------------------------------------------------------")
        print ("\n{0}".format(self.name))


        print ("\n\tControl enabled: {0}".format(self.enable_controller))
        print ("\n\tProcesses:")

        for process in self.processes:
            print ("\t\t{} [learning enabled: {}]".format(process.name, process._learning_enabled))

        # Print execution_sets (output of toposort)
        print ("\n\tExecution sets: ".format(self.name))
        # Sort for consistency of output
        execution_sets_sorted = sorted(self.execution_sets)
        for i in range(len(execution_sets_sorted)):
        # for i in range(len(self.execution_sets)):
            print ("\t\tSet {0}:\n\t\t\t".format(i),end='')
            print("{ ",end='')
            sorted_mechs_names_in_set = sorted(list(object_item.name
                                                    for object_item in self.execution_sets[i]))
            for name in sorted_mechs_names_in_set:
                print("{0} ".format(name), end='')
            print("}")

        # Print execution_list sorted by phase and including EVC mechanism

        # Sort execution_list by phase
        sorted_execution_list = self.execution_list.copy()


        # Sort by phaseSpec and, within each phase, by mechanism name
#        sorted_execution_list.sort(key=lambda object_item: object_item.phase)


        # Add controller to execution list for printing if enabled
        if self.enable_controller:
            sorted_execution_list.append(self.controller)

    def inspect(self):
        """Return dictionary with system attributes and values

        Diciontary contains entries for the following attributes and values:

            PROCESSES: list of `Processes <Process>` in system;

            MECHANISMS: list of all `Mechanisms <Mechanism>` in the system;

            ORIGIN_MECHANISMS: list of `ORIGIN` Mechanisms;

            INPUT_ARRAY: ndarray of the inputs to the `ORIGIN` Mechanisms;

            RECURRENT_MECHANISMS:  list of `INITALIZE_CYCLE` Mechanisms;

            RECURRENT_INIT_ARRAY: ndarray of initial_values;

            TERMINAL_MECHANISMS: list of `TERMINAL` Mechanisms;

            OUTPUT_STATE_NAMES: list of `OutputState` names corresponding to 1D arrays in output_value_array;

            OUTPUT_VALUE_ARRAY: 3D ndarray of 2D arrays of output.value arrays of OutputStates for all `TERMINAL`
            Mechanisms;

            NUM_PHASES_PER_TRIAL: number of phases required to execute all Mechanisms in the system;

            LEARNING_MECHANISMS: list of `LearningMechanisms <LearningMechanism>`;

            TARGET: list of `TARGET` Mechanisms;

            LEARNING_PROJECTION_RECEIVERS: list of `MappingProjections <MappingProjection>` that receive learning
            projections;

            CONTROL_MECHANISM: `ControlMechanism <ControlMechanism>` of the System;

            CONTROL_PROJECTION_RECEIVERS: list of `ParameterStates <ParameterState>` that receive learning projections.

        Returns
        -------
        Dictionary of System attributes and values : dict

        """

        input_array = []
        for mech in list(self.origin_mechanisms.mechanisms):
            input_array.append(mech.value)
        input_array = np.array(input_array)

        recurrent_init_array = []
        for mech in list(self.recurrent_init_mechanisms.mechanisms):
            recurrent_init_array.append(mech.value)
        recurrent_init_array = np.array(recurrent_init_array)

        output_state_names = []
        output_value_array = []
        for mech in list(self.terminal_mechanisms.mechanisms):
            output_value_array.append(mech.output_values)
            for name in mech.output_states:
                output_state_names.append(name)
        output_value_array = np.array(output_value_array)

        from psyneulink.components.projections.modulatory.controlprojection import ControlProjection
        from psyneulink.components.projections.modulatory.learningprojection import LearningProjection
        learning_projections = []
        controlled_parameters = []
        for mech in list(self.mechanisms):
            for parameter_state in mech._parameter_states:
                try:
                    for projection in parameter_state.mod_afferents:
                        if isinstance(projection, ControlProjection):
                            controlled_parameters.append(parameter_state)
                except AttributeError:
                    pass
            for output_state in mech.output_states:
                try:
                    for projection in output_state.efferents:
                        for parameter_state in projection.paramaterStates:
                            for sender in parameter_state.mod_afferents:
                                if isinstance(sender, LearningProjection):
                                    learning_projections.append(projection)
                except AttributeError:
                    pass

        inspect_dict = {
            PROCESSES: self.processes,
            MECHANISMS: self.mechanisms,
            ORIGIN_MECHANISMS: self.origin_mechanisms.mechanisms,
            INPUT_ARRAY: input_array,
            RECURRENT_MECHANISMS: self.recurrent_init_mechanisms,
            RECURRENT_INIT_ARRAY: recurrent_init_array,
            TERMINAL_MECHANISMS: self.terminal_mechanisms.mechanisms,
            OUTPUT_STATE_NAMES: output_state_names,
            OUTPUT_VALUE_ARRAY: output_value_array,
            NUM_PHASES_PER_TRIAL: self.numPhases,
            LEARNING_MECHANISMS: self.learning_mechanisms,
            TARGET_MECHANISMS: self.target_mechanisms,
            LEARNING_PROJECTION_RECEIVERS: learning_projections,
            CONTROL_MECHANISM: self.control_mechanisms,
            CONTROL_PROJECTION_RECEIVERS: controlled_parameters,
        }

        return inspect_dict

    def _toposort_with_ordered_mechs(self, data):
        """Returns a single list of dependencies, sorted by object_item[MECHANISM].name"""
        result = []
        for dependency_set in toposort(data):
            d_iter = iter(dependency_set)
            result.extend(sorted(dependency_set, key=lambda item : next(d_iter).name))
        return result

    def _cache_state(self):

        # http://stackoverflow.com/questions/11218477/how-can-i-use-pickle-to-save-a-dict
        # import pickle
        #
        # a = {'hello': 'world'}
        #
        # with open('filename.pickle', 'wb') as handle:
        #     pickle.dump(a, handle, protocol=pickle.HIGHEST_PROTOCOL)
        #
        # with open('filename.pickle', 'rb') as handle:
        #     b = pickle.load(handle)
        #
        # print a == b

        # >>> import dill
        # >>> pik = dill.dumps(d)

        # import pickle
        # with open('cached_PNL_sys.pickle', 'wb') as handle:
        #     pickle.dump(self, handle, protocol=pickle.HIGHEST_PROTOCOL)

        # import dill
        # self.cached_system = dill.dumps(self, recurse=True)

        # def mechanisms_cache:
        #     self.input_value = []
        #     self.value= []
        #     self.output_value = []
        #
        # for mech in self.mechanisms:
        #     for
        pass

    def _restore_state(self):
        pass

    @property
    def mechanisms(self):
        """List of all mechanisms in the system

        Returns
        -------
        all mechanisms in the system : List[Mechanism]

        """
        return self._all_mechanisms.mechanisms

    @property
    def numPhases(self):
        """Number of phases required to execute all ProcessingMechanisms in the system

        Equals maximum phase value of ProcessingMechanisms in the system + 1

        Returns
        -------
        number of phases in system : int

        """
        return self._phaseSpecMax + 1

    @property
    def controller(self):
        try:
            return self._controller
        except AttributeError:
            self._controller = None
            return self._controller

    @controller.setter
    def controller(self, control_mech_spec):
        self._instantiate_controller(control_mech_spec, context='System.controller setter')

    @property
    def control_signals(self):
        if self.controller is None:
            return None
        else:
            return self.controller.control_signals

    def show_graph(self,
                   direction = 'BT',
                   show_learning = False,
                   show_control = False,
                   show_dimensions = False,
                   origin_color = 'green',
                   terminal_color = 'red',
                   origin_and_terminal_color = 'brown',
                   learning_color = 'orange',
                   control_color='blue',
                   prediction_mechanism_color='pink',
                   system_color = 'purple',
                   output_fmt='pdf',
                   ):
        """Generate a display of the graph structure of mechanisms and projections in the system.

        .. note::
           This method relies on `graphviz <http://www.graphviz.org>`_, which must be installed and imported
           (standard with PsyNeuLink pip install)

        Displays a graph showing the structure of the System (based on the `System's graph <System.graph>`).
        By default, only the primary processing Components are shown.  However,the **show_learning** and
        **show_control** arguments can be used to also show the Components associated with `learning
        <LearningMechanism>` and those associated with the System's `controller <System_Control>`. `Mechanisms
        <Mechanism>` are always displayed as (oval) nodes. `ORIGIN` and `TERMINAL` Mechanisms of the System are
        displayed with bold ovals in specified colors.  `Projections <Projection>` are displayed as labelled
        arrows, unless **show_learning** is assigned **True**, in which case MappingProjections that receive a
        `LearningProjection` are displayed as diamond-shaped nodes. The numbers in parentheses within a Mechanism
        node indicate its dimensionality.

        COMMENT:
        node shapes: https://graphviz.gitlab.io/_pages/doc/info/shapes.html
        arrow shapes: https://graphviz.gitlab.io/_pages/doc/info/arrows.html
        colors: https://graphviz.gitlab.io/_pages/doc/info/colors.html
        COMMENT

        Arguments
        ---------

        direction : keyword : default 'BT'
            'BT': bottom to top; 'TB': top to bottom; 'LR': left to right; and 'RL`: right to left.

        show_learning : bool or ALL : default False
            specifies whether or not to show the learning components of the system;
            they will all be displayed in the color specified for **learning_color**.
            Projections that receive a `LearningProjection` will be shown as a diamond-shaped node.
            if set to *ALL*, all Projections associated with learning will be shown:  the LearningProjections
            as well as from `ProcessingMechanisms <ProcessingMechanism>` to `LearningMechanisms <LearningMechanism>`
            that convey error and activation information;  if set to `True`, only the LearningPojections are shown.

        show_control :  bool : default False
            specifies whether or not to show the control components of the system;
            they will all be displayed in the color specified for **control_color**.

        show_dimensions : bool, MECHANISMS, PROJECTIONS or ALL : default False
            specifies whether or not to show dimensions of Mechanisms (and/or MappingProjections when show_learning
            is `True`);  can have the following settings:

            * *ALL* -- shows dimensions for both Mechanisms and Projections (see below for formats).

            * *MECHANISMS* -- shows `Mechanism` input and output dimensions.  Input dimensions are shown in parentheses
              below the name of the Mechanism; each number represents the dimension of the `variable
              <InputState.variable>` for each `InputState` of the Mechanism; Output dimensions are shown above
              the name of the Mechanism; each number represents the dimension for `value <OutputState.value>` of each
              of `OutputState` of the Mechanism;

            * *PROJECTIONS* -- shows `MappingProjection` `matrix <MappingProjection.matrix>` dimensions.  Each is
              shown in (<dim>x<dim>...) format;  for standard 2x2 "weight" matrix, the first entry is the number of
              rows (input dimension) and the second the number of columns (output dimension).

        origin_color : keyword : default 'green',
            specifies the color in which the `ORIGIN` Mechanisms of the System are displayed.

        terminal_color : keyword : default 'red',
            specifies the color in which the `TERMINAL` Mechanisms of the System are displayed.

        origin_and_terminal_color : keyword : default 'brown'
            specifies the color in which Mechanisms that are both
            an `ORIGIN` and a `TERMINAL` of the System are displayed.

        learning_color : keyword : default `green`
            specifies the color in which the learning components are displayed.

        control_color : keyword : default `blue`
            specifies the color in which the learning components are displayed (note: if the System's
            `controller <System.controller>`) is an `EVCControlMechanism`, then a link is shown in red from the
            `prediction Mechanisms <EVCControlMechanism_Prediction_Mechanisms>` it creates to the corresponding
            `ORIGIN` Mechanisms of the System, to indicate that although no projection are created for these,
            the prediction Mechanisms determine the input to the `ORIGIN` Mechanisms when the EVCControlMechanism
            `simulates execution <EVCControlMechanism_Execution>` of the System.

        prediction_mechanism_color : keyword : default `pink`
            specifies the color in which the `prediction_mechanisms
            <EVCControlMechanism.prediction_mechanisms>` are displayed for a System using an `EVCControlMechanism`

        system_color : keyword : default `purple`
            specifies the color in which the node representing input from the System is displayed.

        output_fmt : keyword : default 'pdf'
            'pdf': generate and open a pdf with the visualization;
            'jupyter': return the object (ideal for working in jupyter/ipython notebooks).


        Returns
        -------

        display of system : `pdf` or Graphviz graph object
            'pdf' (placed in current directory) if :keyword:`output_fmt` arg is 'pdf';
            Graphviz graph object if :keyword:`output_fmt` arg is 'jupyter'.

        """

        from psyneulink.components.mechanisms.processing.objectivemechanism import ObjectiveMechanism
        from psyneulink.components.mechanisms.adaptive.learning.learningmechanism import LearningMechanism
        from psyneulink.components.projections.pathway.mappingprojection import MappingProjection
        from psyneulink.components.projections.projection import Projection

        import graphviz as gv

        system_graph = self.graph
        learning_graph=self.learningGraph
        if show_dimensions == True:
            show_dimensions = ALL

        default_node_color = 'black'
        mechanism_shape = 'oval'
        projection_shape = 'diamond'
        # projection_shape = 'Mdiamond'
        # projection_shape = 'hexagon'

        def _get_label(item):


            # For Mechanisms, show length of each InputState and OutputState
            if isinstance(item, Mechanism):
                if show_dimensions in {ALL, MECHANISMS}:
                    input_str = "in ({})".format(",".join(str(len(input_state.variable))
                                                       for input_state in item.input_states))
                    output_str = "out ({})".format(",".join(str(len(output_state.value))
                                                        for output_state in item.output_states))
                    return "{}\n{}\n{}".format(output_str, item.name, input_str)
                else:
                    return item.name

            # For Projection, show dimensions of matrix
            elif isinstance(item, Projection):
                if show_dimensions in {ALL, PROJECTIONS}:
                    # MappingProjections use matrix
                    if isinstance(item, MappingProjection):
                        value = np.array(item.matrix)
                        dim_string = "({})".format("x".join([str(i) for i in value.shape]))
                        return "{}\n{}".format(item.name, dim_string)
                    # ModulatoryProjections use value
                    else:
                        value = np.array(item.value)
                        dim_string = "({})".format(len(value))
                        return "{}\n{}".format(item.name, dim_string)
                else:
                    return item.name

            elif isinstance(item, System):
                if "SYSTEM" in item.name.upper():
                    return item.name
                else:
                    return "{}\nSystem".format(item.name)

            else:
                raise SystemError("Unrecognized node type ({}) in graph for {}".format(item, self.name))



        # build graph and configure visualisation settings
        G = gv.Digraph(engine = "dot",
                       node_attr  = {
                           'fontsize':'12',
                           'fontname':'arial',
                           'shape':mechanism_shape,
                           'color':default_node_color
                       },
                       edge_attr  = {
                           # 'arrowhead':'halfopen',
                           'fontsize': '10',
                           'fontname': 'arial'
                       },
                       graph_attr = {
                           "rankdir" : direction
                       } )


        # work with system graph
        rcvrs = list(system_graph.keys())
        # loop through receivers
        for rcvr in rcvrs:
            rcvr_name = _get_label(rcvr)
            # rcvr_shape = rcvr.instance_defaults.variable.shape[1]
            rcvr_label = rcvr_name
            G.node(rcvr_label, shape=mechanism_shape)

            # handle auto-recurrent projections
            for input_state in rcvr.input_states:
                for proj in input_state.path_afferents:
                    if proj.sender.owner is not rcvr:
                        continue
                    edge_label = _get_label(proj)
                    try:
                        has_learning = proj.has_learning_projection
                    except AttributeError:
                        has_learning = None
                    if show_learning and has_learning:
                        G.node(edge_label, shape=projection_shape)
                        G.edge(rcvr_label, edge_label, arrowhead='none')
                        G.edge(edge_label, rcvr_label)
                    else:
                        # render normally
                        G.edge(rcvr_label, rcvr_label, label=edge_label)

            # loop through senders
            sndrs = system_graph[rcvr]
            for sndr in sndrs:
                sndr_name = _get_label(sndr)
                # sndr_shape = sndr.instance_defaults.variable.shape[1]
                sndr_label = sndr_name

                # find edge name
                for output_state in sndr.output_states:
                    projs = output_state.efferents
                    for proj in projs:
                        if proj.receiver.owner == rcvr:
                            edge_name = _get_label(proj)
                            # edge_shape = proj.matrix.shape
                            try:
                                has_learning = proj.has_learning_projection
                            except AttributeError:
                                has_learning = None
                edge_label = edge_name

                # if rcvr is learning mechanism, draw arrow with learning color
                if isinstance(rcvr, LearningMechanism):
                    break
                # if recvr is ObjectiveMechanism for ControlMechanism that is System's controller, use control color
                if isinstance(rcvr, ObjectiveMechanism) and rcvr.controller is True:
                    break
                arrow_color="black"
                if show_learning and has_learning:
                    # expand
                    G.node(sndr_label, shape=mechanism_shape)
                    G.node(edge_label, shape=projection_shape)
                    G.node(rcvr_label, shape=mechanism_shape)
                    G.edge(sndr_label, edge_label, arrowhead='none')
                    G.edge(edge_label, rcvr_label)
                else:
                    # render normally
                    G.edge(sndr_label, rcvr_label, label = edge_label, color=arrow_color)

                if ORIGIN in sndr.systems[self]:
                    G.node(sndr_label, color=origin_color, penwidth='3')
                if TERMINAL in rcvr.systems[self]:
                    G.node(rcvr_label, color=terminal_color, penwidth='3')
                if ORIGIN in sndr.systems[self] and TERMINAL in sndr.systems[self]:
                    G.node(sndr_label, color=origin_and_terminal_color, penwidth='3')


        # add learning graph if show_learning
        if show_learning:
            rcvrs = list(learning_graph.keys())
            for rcvr in rcvrs:
                # if rcvr is projection
                if isinstance(rcvr, MappingProjection):
                    # for each sndr of rcvr
                    sndrs = learning_graph[rcvr]
                    for sndr in sndrs:
                        edge_label = rcvr._parameter_states['matrix'].mod_afferents[0].name
                        G.edge(_get_label(sndr), _get_label(rcvr), color=learning_color, label = edge_label)
                else:
                    # Implement edges for Projections to each LearningMechanism from other LearningMechanisms
                    # and from ProcessingMechanisms if 'ALL' is set
                    if self not in rcvr.systems:
                        continue
                    for input_state in rcvr.input_states:
                        for proj in input_state.path_afferents:
                            sndr = proj.sender.owner
                            G.node(_get_label(rcvr), color=learning_color)
                            # If Projection is not from another learning component
                            #    only show if ALL is set, and don't color
                            if (isinstance(sndr, LearningMechanism) or
                                (isinstance(sndr, ObjectiveMechanism)
                                 and sndr._role is LEARNING
                                 and self in sndr.systems)):
                                G.node(_get_label(sndr), color=learning_color)
                            else:
                                if show_learning is True:
                                    continue
                            if self in sndr.systems:
                                G.edge(_get_label(sndr), _get_label(rcvr), color=learning_color, label=proj.name)

                            # Get Projections to ComparatorMechanism as well
                            if (isinstance(sndr, ObjectiveMechanism)
                                    and self in sndr.systems
                                    and sndr._role is LEARNING
                                    and show_learning is ALL):
                                for input_state in sndr.input_states:
                                    for proj in input_state.path_afferents:
                                        output_mech = proj.sender.owner
                                        # Skip any Projections from ProcesInputStates or SystemInputStates
                                        if isinstance(output_mech, Process):
                                            continue
                                        elif isinstance(output_mech, System):
                                            G.node(_get_label(output_mech), color=system_color, penwidth='3')
                                        G.edge(_get_label(output_mech),
                                               _get_label(sndr),
                                               color=learning_color,
                                               label=proj.name)
                                        assert True


        # add control graph if show_control
        if show_control:
            controller = self.controller

            if controller is None:
                print ("\nWARNING: {} has not been assigned a \'controller\', so \'show_control\' option "
                       "can't be used in its show_graph() method\n".format(self.name))
                return

            connector = controller.input_state.path_afferents[0]
            objmech = connector.sender.owner

            # main edge
            G.node(_get_label(controller), color=control_color)
            G.node(_get_label(objmech), color=control_color)
            G.edge(_get_label(objmech), _get_label(controller), label=connector.name, color=control_color)

            # outgoing edges
            for output_state in controller.control_signals:
                for projection in output_state.efferents:
                    # MODIFIED 7/21/17 CW: this edge_name statement below didn't do anything and caused errors, so
                    # I commented it out.
                    # edge_name
                    rcvr_name = _get_label(projection.receiver.owner)
                    G.edge(_get_label(controller), rcvr_name, label=projection.name, color=control_color)

            # incoming edges
            for istate in objmech.input_states:
                for proj in istate.path_afferents:
                    sndr_name = _get_label(proj.sender.owner)
                    G.edge(sndr_name, _get_label(objmech), label=proj.name, color=control_color)

            # prediction mechanisms
            for object_item in self.execution_list:
                mech = object_item
                if mech._role is CONTROL and hasattr(mech, 'origin_mech'):
                    G.node(_get_label(mech),
                           color=prediction_mechanism_color)
                    recvr = mech.origin_mech
                    G.edge(_get_label(mech),
                           _get_label(recvr),
                           label=' prediction assignment',
                           color=prediction_mechanism_color)
                    pass

        # return
        if output_fmt == 'pdf':
            G.view(self.name.replace(" ", "-"), cleanup=True)
        elif output_fmt == 'jupyter':
            return G


SYSTEM_TARGET_INPUT_STATE = 'SystemInputState'

from psyneulink.components.states.outputstate import OutputState
class SystemInputState(OutputState):
    """Represents inputs and targets specified in a call to the System's `execute <Process.execute>` and `run
    <Process.run>` methods.

    COMMENT:
        Each instance encodes a `target <System.target>` to the system (also a 1d array in 2d array of
        `targets <System.targets>`) and provides it to a `MappingProjection` that projects to a `TARGET`
        Mechanism of the System.

        .. Declared as a subclass of OutputState so that it is recognized as a legitimate sender to a Projection
           in Projection_Base._instantiate_sender()

           self.value is used to represent the item of the targets arg to system.execute or system.run
    COMMENT

    A SystemInputState is created for each `InputState` of each `ORIGIN` Mechanism in `origin_mechanisms`, and for the
    *TARGET* `InputState <ComparatorMechanism_Structure>` of each `ComparatorMechanism <ComparatorMechanism>` listed
    in `target_mechanisms <System.target_mechanisms>`.  A `MappingProjection` is created that projects to each
    of these InputStates from the corresponding SystemInputState.  When the System's `execute <System.execute>` or
    `run <System.run>` method is called, each item of its **inputs** and **targets** arguments is assigned as
    the `value <SystemInputState.value>` of a SystemInputState, which is then conveyed to the
    corresponding InputState of the `origin_mechanisms <System.origin_mechanisms>` and `terminal_mechanisms
    <System.terminal_mechanisms>`.  See `System_Mechanisms` and `System_Execution` for additional details.

    """

    def __init__(self, owner=None, variable=None, name=None, prefs=None, context=None):
        """Pass variable to MappingProjection from Process to first Mechanism in Pathway

        :param variable:
        """
        if not name:
            self.name = owner.name + "_" + SYSTEM_TARGET_INPUT_STATE
        else:
            self.name = owner.name + "_" + name
        self.prefs = prefs
        self.log = Log(owner=self)
        self.recording = False
        self.efferents = []
        self.owner = owner
        self.value = variable<|MERGE_RESOLUTION|>--- conflicted
+++ resolved
@@ -1848,13 +1848,9 @@
         # Create SystemInputState for each TARGET mechanism in target_mechanisms and
         #    assign MappingProjection from the SystemInputState to the ORIGIN mechanism
 
-<<<<<<< HEAD
+
         if isinstance(self.targets, dict):
             for target_mech in self.target_mechanisms:
-=======
-        else:
-            self.targets = np.atleast_2d(self.targets)
->>>>>>> 0e995243
 
                 # Skip if TARGET input state already has a projection from a SystemInputState in current system
                 if any(self is projection.sender.owner for projection in target_mech.input_states[TARGET].path_afferents):
@@ -1886,7 +1882,22 @@
                         name=self.name+' Input Projection to '+TARGET_input_state.name)
 
         elif isinstance(self.targets, list):
-            self.targets = np.atleast_2d(self.targets)
+
+            # more than one target
+            if len(self.target_mechanisms) > 1:
+                if len(self.targets) != len(self.target_mechanisms):
+                    raise SystemError("Number of target specifications provided ({}) does not match number of target "
+                                      "mechanisms ({}) in {}".format(len(self.targets),
+                                                                     len(self.target_mechanisms),
+                                                                     self.name))
+
+            # only one target, verify that it is wrapped in an outer list
+            elif len(self.target_mechanisms) == 1:
+                if len(np.shape(self.targets)) < 2:
+                    self.targets = [self.targets]
+
+
+
 
             # Create SystemInputState for each TARGET mechanism in target_mechanisms and
             #    assign MappingProjection from the SystemInputState
