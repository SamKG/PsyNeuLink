toposort==1.4
numpy
pillow
typecheck-decorator==1.2
llvmlite
<<<<<<< HEAD
elfi
=======
dill
>>>>>>> f6e9188b
<|MERGE_RESOLUTION|>--- conflicted
+++ resolved
@@ -3,8 +3,5 @@
 pillow
 typecheck-decorator==1.2
 llvmlite
-<<<<<<< HEAD
 elfi
-=======
-dill
->>>>>>> f6e9188b
+dill