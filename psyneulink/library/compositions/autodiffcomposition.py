--- conflicted
+++ resolved
@@ -104,13 +104,8 @@
   <https://pytorch.org/docs/master/notes/extending.html>`_, as well as `Build your own loss function in PyTorch
   <https://discuss.pytorch.org/t/build-your-own-loss-function-in-pytorch/235>`_.
 
-<<<<<<< HEAD
-**refresh_losses** specifies whether the `losses` attribute is refreshed for each call to `run()`. If False, the average
-losses of each epoch are appended to the `losses` attribute. If True, the losses of each epoch overwrite `losses` instead.
-=======
 * **randomize** -- specifies whether the order of inputs will be randomized in each epoch. All inputs are run in each
   epoch.  However, if **randomize** is True, then the order in which inputs are within an epoch is random.
->>>>>>> 16337509
 
 * **refresh_losses** -- specifies whether the `losses` attribute is refreshed for each call to `run
   <AutodiffComposition.run>`. If False, the losses of each run are appended to the `losses
@@ -124,13 +119,9 @@
 
 .. note::
     The AutodiffComposition detachs all gradients between epochs of training. For more information on why this is done,
-<<<<<<< HEAD
-    see `here <bit.ly/2t2ZkyR>_` or `here <bit.ly/2RGuMNg>_`.
-=======
     see `Trying to backward through a graph a second time <https://discuss.pytorch.org/t/runtimeerror-trying-to-backward-through-the-graph-a-second-time-but-the-buffers-have-already-been-freed-specify-retain-graph-true-when-calling-backward-the-first-time/6795>`_
     and `Why we need to detach Variable which contains [a] hidden representation
     <https://discuss.pytorch.org/t/solved-why-we-need-to-detach-variable-which-contains-hidden-representation/1426/4>`_.
->>>>>>> 16337509
 
 .. _AutodiffComposition_Structure:
 
@@ -741,12 +732,8 @@
                     curr_loss.backward(retain_graph=True)
                 self.parameters.pytorch_representation._get(execution_id).copy_weights_to_psyneulink(execution_id)
                 optimizer.step()
-<<<<<<< HEAD
 
                 # save outputs of model if this is final epoch or if using early stopping
-=======
-                # save outputs of model if this is final epoch
->>>>>>> 16337509
                 curr_output_list = []
                 if patience is not None or epoch == epochs - 1:
                     for input_state in self.output_CIM.input_states:
@@ -920,27 +907,6 @@
         scheduler_processing._init_clock(execution_id)
 
         if self.learning_enabled:
-<<<<<<< HEAD
-
-            self._analyze_graph()
-            self._initialize_from_context(execution_id, base_execution_context=None, override=False)
-
-            if self.refresh_losses or (self.parameters.losses._get(execution_id) is None):
-                self.parameters.losses._set([], execution_id)
-            adjusted_stimuli = self._adjust_stimulus_dict(inputs)
-            if num_trials is None:
-                num_trials = len(adjusted_stimuli)
-
-            results = []
-            for trial_num in range(num_trials):
-                stimulus_index = trial_num % len(adjusted_stimuli)
-                trial_output = self.execute(
-                    inputs=adjusted_stimuli[stimulus_index],
-                    execution_id=execution_id,
-                    do_logging=do_logging,
-                )
-                results.append(trial_output)
-=======
             if bin_execute is True or str(bin_execute).endswith('Run'):
                 # Since the automatically generated llvm function is overwritten in the event that learning_enabled is true, we can just rely on the super function
                 results = super(AutodiffComposition, self).run(inputs=inputs,
@@ -993,7 +959,7 @@
                 results = [results]
             else:
                 self._analyze_graph()
-
+                self._initialize_from_context(execution_id, base_execution_context=None, override=False)
                 if self.refresh_losses or (self.parameters.losses._get(execution_id) is None):
                     self.parameters.losses._set([], execution_id)
                 adjusted_stimuli = self._adjust_stimulus_dict(inputs)
@@ -1010,7 +976,6 @@
                         bin_execute = bin_execute
                     )
                     results.append(trial_output)
->>>>>>> 16337509
 
             full_results = self.parameters.results._get(execution_id)
             if full_results is None:
