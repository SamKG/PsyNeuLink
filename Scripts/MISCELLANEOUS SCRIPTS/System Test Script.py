<<<<<<< HEAD
from psyneulink.components.mechanisms.ProcessingMechanisms.TransferMechanism import TransferMechanism
from psyneulink.components.Process import Process_Base
from psyneulink.components.System import System_Base
from psyneulink.globals.Keywords import *
=======
from psyneulink.components.mechanisms.processing.transfermechanism import TransferMechanism
from psyneulink.components.process import Process
from psyneulink.components.system import System
from psyneulink.globals.keywords import *
>>>>>>> 78ef03fb

# DDM_prefs = ComponentPreferenceSet(
#                 prefs = {
#                     kpVerbosePref: PreferenceEntry(True,PreferenceLevel.INSTANCE),
#                     kpReportOutputPref: PreferenceEntry(True,PreferenceLevel.INSTANCE)})
#
# my_DDM = DDM(name='my_DDM')
# my_DDM.prefs = DDM_prefs
# my_DDM.prefs.level = PreferenceLevel.SYSTEM
#
# my_DDM.prefs.show()
#
# #region MAIN SCRIPT
# myMechanism = DDM(params={FUNCTION_PARAMS:{DRIFT_RATE:(1.0, CONTROL_PROJECTION),
#                                                  THRESHOLD:(10.0, CONTROL_PROJECTION)},
#                           kwDDM_AnalyticSolution:kwBogaczEtAl},
#                   prefs = DDM_prefs,
#                   name='My_DDM'
#                   )
#
# myMechanism_2 = DDM(params={FUNCTION_PARAMS:{DRIFT_RATE:2.0,
#                                                    THRESHOLD:20.0},
#                             kwDDM_AnalyticSolution:kwBogaczEtAl},
#                     prefs = DDM_prefs,
#                     name='My_DDM_2'
#                     )
#
# myMechanism_3 = DDM(params={FUNCTION_PARAMS:{DRIFT_RATE:3.0,
#                                                    THRESHOLD:30.0},
#                             kwDDM_AnalyticSolution:kwBogaczEtAl},
#                     prefs = DDM_prefs,
#                     name='My_DDM_3'
#                     )
#
# process_prefs = ComponentPreferenceSet(reportOutput_pref=PreferenceEntry(True,PreferenceLevel.INSTANCE),
#                                       verbose_pref=PreferenceEntry(True,PreferenceLevel.INSTANCE))
#
# process_prefs.show()

Layer_1 = TransferMechanism(default_variable=[0,0], name='Layer 1')
Layer_2 = TransferMechanism(default_variable=[0,0], name='Layer 2')
Layer_3 = TransferMechanism(default_variable=[0,0], name='Layer 3')


myProcess_1 = Process(default_variable=[0, 0],
                      params={PATHWAY:[(Layer_1, 0),
                                                    IDENTITY_MATRIX,
                                                    (Layer_3, 0)]})

myProcess_2 = Process(default_variable=[0, 0],
                      params={PATHWAY:[(Layer_2, 0),
                                                    FULL_CONNECTIVITY_MATRIX,
                                                    (Layer_3, 0)]})

mySystem = System(params={PROCESSES:[(myProcess_1, 0), (myProcess_2, 0)]})

myProcess_1.reportOutputPref = True
myProcess_2.reportOutputPref = True
mySystem.reportOutputPref = True

mySystem.execute([[0,0], [1,1]])

def print_inputs():
    print('INPUTS :',mySystem.inputs)

stimuli = [[[[0,0], [1,1]]], [[[2,2], [3,3]]]]
my_results = mySystem.run(inputs=stimuli, num_trials=2, call_before=print_inputs)

print(my_results)
<|MERGE_RESOLUTION|>--- conflicted
+++ resolved
@@ -1,14 +1,7 @@
-<<<<<<< HEAD
-from psyneulink.components.mechanisms.ProcessingMechanisms.TransferMechanism import TransferMechanism
-from psyneulink.components.Process import Process_Base
-from psyneulink.components.System import System_Base
-from psyneulink.globals.Keywords import *
-=======
 from psyneulink.components.mechanisms.processing.transfermechanism import TransferMechanism
 from psyneulink.components.process import Process
 from psyneulink.components.system import System
 from psyneulink.globals.keywords import *
->>>>>>> 78ef03fb
 
 # DDM_prefs = ComponentPreferenceSet(
 #                 prefs = {
