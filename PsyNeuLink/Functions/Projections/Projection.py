# Princeton University licenses this file to You under the Apache License, Version 2.0 (the "License");
# you may not use this file except in compliance with the License.  You may obtain a copy of the License at:
#     http://www.apache.org/licenses/LICENSE-2.0
# Unless required by applicable law or agreed to in writing, software distributed under the License is distributed
# on an "AS IS" BASIS, WITHOUT WARRANTIES OR CONDITIONS OF ANY KIND, either express or implied.
# See the License for the specific language governing permissions and limitations under the License.
#
#
# **********************************************  Projection ***********************************************************
#
from PsyNeuLink.Functions.ShellClasses import *
from PsyNeuLink.Functions.Utility import *
from PsyNeuLink.Globals.Registry import register_category
from collections import OrderedDict

ProjectionRegistry = {}

kpProjectionTimeScaleLogEntry = "Projection TimeScale"


class ProjectionError(Exception):
    def __init__(self, error_value):
        self.error_value = error_value

    def __str__(self):
        return repr(self.error_value)

# Projection factory method:
# def projection(name=NotImplemented, params=NotImplemented, context=NotImplemented):
#         """Instantiates default or specified subclass of Projection
#
#         If called w/o arguments or 1st argument=NotImplemented, instantiates default subclass (ParameterState)
#         If called with a name string:
#             - if registered in ProjectionRegistry class dictionary as name of a subclass, instantiates that class
#             - otherwise, uses it as the name for an instantiation of the default subclass, and instantiates that
#         If a params dictionary is included, it is passed to the subclass
#
#         :param name:
#         :param param_defaults:
#         :return:
#         """
#
#         # Call to instantiate a particular subclass, so look up in MechanismRegistry
#         if name in ProjectionRegistry:
#             return ProjectionRegistry[name].mechanismSubclass(params)
#         # Name is not in MechanismRegistry or is not provided, so instantiate default subclass
#         else:
#             # from Functions.Defaults import DefaultProjection
#             return DefaultProjection(name, params)
#

class Projection_Base(Projection):
    """Abstract class definition for Projection category of Function class (default type:  Mapping)

    Description:
        Projections are used as part of a configuration (together with projections) to execute a process
        Each instance must have:
        - a sender: State object from which it gets its input (serves as variable argument of the Function);
            if this is not specified, paramClassDefaults[kwProjectionSender] is used to assign a default
        - a receiver: State object to which it projects;  this MUST be specified
        - an execute method that executes the projection:
            this can be implemented as <class>.function, or specified as a reference to a method in params[kwExecuteMethod]
        - a set of parameters: determine the operation of its execute method
        The default projection type is a Mapping projection

    Subclasses:
        There are two [TBI: three] standard subclasses of Projection:
        - Mapping: uses a function to convey the State from sender to the inputState of a receiver
        - ControlSignal:  takes an allocation as input (sender) and uses it to modulate the controlState of the receiver
        [- TBI: Gating: takes an input signal and uses it to modulate the inputState and/or outputState of the receiver

    Instantiation:
        Projections should NEVER be instantiated by a direct call to the class
           (since there is no obvious default), but rather by calls to the subclass
        Subclasses can be instantiated in one of three ways:
            - call to __init__ with args to subclass for sender, receiver and (optional) params dict:
                - sender (Mechanism or State):
                    this is used if kwProjectionParam is same as default
                    sender.value used as variable for Projection.execute method
                - receiver (Mechanism or State)
                NOTES:
                    if sender and/or receiver is a Mechanism, the appropriate State is inferred as follows:
                        Mapping projection:
                            sender = <Mechanism>.outputState
                            receiver = <Mechanism>.inputState
                        ControlSignal projection:
                            sender = <Mechanism>.outputState
                            receiver = <Mechanism>.paramsCurrent[<param>] IF AND ONLY IF there is a single one
                                        that is a ParameterState;  otherwise, an exception is raised
                - params (dict):
                    + kwProjectionSender:<Mechanism or State class reference or object>:
                        this is populated by __init__ with the default sender state for each subclass
                        it is used if sender arg is not provided (see above)
                        if it is different than the default, it overrides the sender arg even if that is provided
                    + kwProjectionSenderValue:<value>  - use to instantiate ProjectionSender
            - specification dict, that includes params (above), and the following two additional params
                    + kwProjectionType
                    + kwProjectionParams
            - as part of the instantiation of a State (see State);
                the State will be assigned as the projection's receiver
            * Note: the projection will be added to it's sender's State.sendsToProjections attribute

    ProjectionRegistry:
        All Projections are registered in ProjectionRegistry, which maintains a dict for each subclass,
          a count for all instances of that type, and a dictionary of those instances

    Naming:
        Projections can be named explicitly (using the name='<name>' argument).  If the argument is omitted,
        it will be assigned the subclass name with a hyphenated, indexed suffix ('subclass.name-n')

    Class attributes:
        + functionCategory (str): kwProjectionFunctionCategory
        + className (str): kwProjectionFunctionCategory
        + suffix (str): " <className>"
        + registry (dict): ProjectionRegistry
        + classPreference (PreferenceSet): ProjectionPreferenceSet, instantiated in __init__()
        + classPreferenceLevel (PreferenceLevel): PreferenceLevel.CATEGORY
        + variableClassDefault (value): [0]
        + requiredParamClassDefaultTypes = {kwProjectionSender: [str, Mechanism, State]}) # Default sender type
        + paramClassDefaults (dict)
        + paramNames (dict)
        + kwExecuteMethod (Function class or object, or method)

    Class methods:
        None

    Instance attributes:
        + sender (State) - State (belonging to a Mechanims) from which projection receives input
        + receiver (State) - State (belong to Mechanism or Projection) to which projection sends input
        + params (dict) - set currently in effect
        + paramsCurrent (dict) - current value of all params for instance (created and validated in Functions init)
        + paramInstanceDefaults (dict) - defaults for instance (created and validated in Functions init)
        + paramNames (list) - list of keys for the params in paramInstanceDefaults
        + value (value) - output of execute method
        + name (str) - if it is not specified as an arg, a default based on the class is assigned in register_category
        + prefs (PreferenceSet) - if not specified as an arg, default is created by copying ProjectionPreferenceSet

    Instance methods:
        # The following method MUST be overridden by an implementation in the subclass:
        - execute:
            - called by <Projection>reciever.owner.update_states_and_execute()
            - must be implemented by Projection subclass, or an exception is raised
        - add_to(receiver, state, context=NotImplemented):
            - instantiates self as projectoin to specified receiver.state
    """

    color = 0

    functionCategory = kwProjectionFunctionCategory
    className = functionCategory
    suffix = " " + className

    registry = ProjectionRegistry

    classPreferenceLevel = PreferenceLevel.CATEGORY

    variableClassDefault = [0]

    requiredParamClassDefaultTypes = Function.requiredParamClassDefaultTypes.copy()
    requiredParamClassDefaultTypes.update({kwProjectionSender: [str, Mechanism, State]}) # Default sender type

    def __init__(self,
                 receiver,
                 sender=NotImplemented,
                 params=NotImplemented,
                 name=NotImplemented,
                 prefs=NotImplemented,
                 context=NotImplemented):
        """Assign sender, receiver, and execute method and register mechanism with ProjectionRegistry

        This is an abstract class, and can only be called from a subclass;
           it must be called by the subclass with a context value

# DOCUMENT:  MOVE TO ABOVE, UNDER INSTANTIATION
        Initialization arguments:
            - sender (Mechanism, State or dict):
                specifies source of input to projection (default: senderDefault)
            - receiver (Mechanism, State or dict)
                 destination of projection (default: none)
            - params (dict) - dictionary of projection params:
                + kwExecuteMethod:<method>
        - name (str): if it is not specified, a default based on the class is assigned in register_category,
                            of the form: className+n where n is the n'th instantiation of the class
            - prefs (PreferenceSet or specification dict):
                 if it is omitted, a PreferenceSet will be constructed using the classPreferences for the subclass
                 dict entries must have a preference keyPath as key, and a PreferenceEntry or setting as their value
                 (see Description under PreferenceSet for details)
            - context (str): must be a reference to a subclass, or an exception will be raised

        NOTES:
        * Receiver is required, since can't instantiate a Projection without a receiving State
        * If sender and/or receiver is a Mechanism, the appropriate State is inferred as follows:
            Mapping projection:
                sender = <Mechanism>.outputState
                receiver = <Mechanism>.inputState
            ControlSignal projection:
                sender = <Mechanism>.outputState
                receiver = <Mechanism>.paramsCurrent[<param>] IF AND ONLY IF there is a single one
                            that is a ParameterState;  otherwise, an exception is raised
        * instantiate_sender, instantiate_receiver must be called before instantiate_execute_method:
            - validate_params must be called before instantiate_sender, as it validates kwProjectionSender
            - instantatiate_sender may alter self.variable, so it must be called before validate_execute_method
            - instantatiate_receiver must be called before validate_execute_method,
                 as the latter evaluates receiver.value to determine whether to use self.execute or kwExecuteMethod
        * If variable is incompatible with sender's output, it is set to match that and revalidated (instantiate_sender)
        * if kwExecuteMethod is provided but its output is incompatible with receiver value, self.execute is tried
        * registers projection with ProjectionRegistry

        :param sender: (State or dict)
        :param receiver: (State or dict)
        :param param_defaults: (dict)
        :param name: (str)
        :param context: (str)
        :return: None
        """

        if not isinstance(context, Projection_Base):
            raise ProjectionError("Direct call to abstract class Projection() is not allowed; "
                                 "use projection() or one of the following subclasses: {0}".
                                 format(", ".join("{!s}".format(key) for (key) in ProjectionRegistry.keys())))

        # Assign functionType to self.name as default;
        #  will be overridden with instance-indexed name in call to super
        if name is NotImplemented:
            self.name = self.functionType
        # Not needed:  handled by subclass
        # else:
        #     self.name = name

        self.functionName = self.functionType

        register_category(self, Projection_Base, ProjectionRegistry, context=context)

# FIX: 6/23/16 NEEDS ATTENTION *******************************************************A
#      NOTE: SENDER IS NOT YET KNOWN FOR DEFAULT controlSignal
#      WHY IS self.sender IMPLEMENTED BY sender IS NOT??

        self.sender = sender
        self.receiver = receiver

# MODIFIED 6/12/16:  VARIABLE & SENDER ASSIGNMENT MESS:
        # ADD validate_variable, THAT CHECKS FOR SENDER?
        # WHERE DOES DEFAULT SENDER GET INSTANTIATED??
        # VARIABLE ASSIGNMENT SHOULD OCCUR AFTER THAT

# MODIFIED 6/12/16:  ADDED ASSIGNMENT HERE -- BUT SHOULD GET RID OF IT??
        # AS ASSIGNMENT SHOULD BE DONE IN VALIDATE_VARIABLE, OR WHEREVER SENDER IS DETERMINED??
# FIX:  NEED TO KNOW HERE IF SENDER IS SPECIFIED AS A MECHANISM OR STATE
        try:
            variable = sender.value
        except:
            if self.receiver.prefs.verbosePref:
                print("Unable to get value of sender ({0}) for {1};  will assign default ({2})".
                      format(sender, self.name, self.variableClassDefault))
            variable = NotImplemented

# FIX: SHOULDN'T variable_default HERE BE sender.value ??  AT LEAST FOR Mapping?, WHAT ABOUT ControlSignal??
# FIX:  ?LEAVE IT TO VALIDATE_VARIABLE, SINCE SENDER MAY NOT YET HAVE BEEN INSTANTIATED
# MODIFIED 6/12/16:  ADDED ASSIGNMENT ABOVE
#                   (TO HANDLE INSTANTIATION OF DEFAULT ControlSignal SENDER -- BUT WHY ISN'T VALUE ESTABLISHED YET?
        # Validate variable, execute method and params, and assign params to paramsInstanceDefaults
        # Note: pass name of mechanism (to override assignment of functionName in super.__init__)
        super(Projection_Base, self).__init__(variable_default=variable,
                                              param_defaults=params,
                                              name=self.name,
                                              prefs=prefs,
                                              context=context.__class__.__name__)

        self.paramNames = self.paramInstanceDefaults.keys# ()

    def validate_params(self, request_set, target_set=NotImplemented, context=NotImplemented):
        """Validate kwProjectionSender and/or sender arg (current self.sender), and assign one of them as self.sender

        Check:
        - that kwProjectionSender is a Mechanism or State
        - if it is different from paramClassDefaults[kwProjectionSender], use it
        - if it is the same or is invalid, check if sender arg was provided to __init__ and is valid
        - if sender arg is valid use it (if kwProjectionSender can't be used);
        - otherwise use paramClassDefaults[kwProjectionSender]
        - when done, sender is assigned to self.sender

        Note: check here only for sender's type, NOT content (e.g., length, etc.); that is done in instantiate_sender

        :param request_set:
        :param target_set:
        :param context:
        :return:
        """

        super(Projection, self).validate_params(request_set, target_set, context)

        try:
            sender_param = target_set[kwProjectionSender]
        except KeyError:
            # This should never happen, since kwProjectionSender is a required param
            raise ProjectionError("Program error: required param {0} missing in {1}".
                                  format(kwProjectionSender, self.name))

        # kwProjectionSender is either an instance or class of Mechanism or State:
        if (isinstance(sender_param, (Mechanism, State)) or
                (inspect.isclass(sender_param) and
                     (issubclass(sender_param, Mechanism) or issubclass(sender_param, State)))):
            # it is NOT the same as the default, use it
            if sender_param is not self.paramClassDefaults[kwProjectionSender]:
                self.sender = sender_param
            # it IS the same as the default, but sender arg was not provided, so use it (= default):
            elif self.sender is NotImplemented:
                self.sender = sender_param
                if self.prefs.verbosePref:
                    print("Neither {0} nor sender arg was provided for {1} projection to {2}; "
                          "default ({3}) will be used".format(kwProjectionSender,
                                                              self.name,
                                                              self.receiver.owner.name,
                                                              sender_param.__class__.__name__))
            # it IS the same as the default, so check if sender arg (self.sender) is valid
            elif not (isinstance(self.sender, (Mechanism, State, Process)) or
                          (inspect.isclass(self.sender) and
                               (issubclass(self.sender, Mechanism) or issubclass(self.sender, State)))):
                # sender arg (self.sender) is not valid, so use kwProjectionSender (= default)
                self.sender = sender_param
                if self.prefs.verbosePref:
                    print("{0} was not provided for {1} projection to {2}, and sender arg ({3}) is not valid; "
                          "default ({4}) will be used".format(kwProjectionSender,
                                                              self.name,
                                                              self.receiver.owner.name,
                                                              self.sender,
                                                              sender_param.__class__.__name__))

# FIX: IF PROJECTION, PUT HACK HERE TO ACCEPT AND FORGO ANY FURTHER PROCESSING??
            # IS the same as the default, and sender arg was provided, so use sender arg
            else:
                pass
        # kwProjectionSender is not valid, and:
        else:
            # sender arg was not provided, use paramClassDefault
            if self.sender is NotImplemented:
                self.sender = self.paramClassDefaults[kwProjectionSender]
                if self.prefs.verbosePref:
                    print("{0} ({1}) is invalid and sender arg ({2}) was not provided; default {3} will be used".
                          format(kwProjectionSender, sender_param, self.sender,
                                 self.paramClassDefaults[kwProjectionSender]))
            # sender arg is also invalid, so use paramClassDefault
            elif not isinstance(self.sender, (Mechanism, State)):
                self.sender = self.paramClassDefaults[kwProjectionSender]
                if self.prefs.verbosePref:
                    print("Both {0} ({1}) and sender arg ({2}) are both invalid; default {3} will be used".
                          format(kwProjectionSender, sender_param, self.sender,
                                 self.paramClassDefaults[kwProjectionSender]))
            else:
                self.sender = self.paramClassDefaults[kwProjectionSender]
                if self.prefs.verbosePref:
                    print("{0} ({1}) is invalid; sender arg ({2}) will be used".
                          format(kwProjectionSender, sender_param, self.sender))
            if not isinstance(self.paramClassDefaults[kwProjectionSender], (Mechanism, State)):
                raise ProjectionError("Program error: {0} ({1}) and sender arg ({2}) for {3} are both absent or invalid"
                                      " and default (paramClassDefault[{4}]) is also invalid".
                                      format(kwProjectionSender,
                                             # sender_param.__name__,
                                             # self.sender.__name__,
                                             # self.paramClassDefaults[kwProjectionSender].__name__))
                                             sender_param,
                                             self.sender,
                                             self.name,
                                             self.paramClassDefaults[kwProjectionSender]))

    def instantiate_attributes_before_execute_method(self, context=NotImplemented):
        self.instantiate_sender(context=context)

    def instantiate_sender(self, context=NotImplemented):
        """Assign self.sender to outputState of sender and insure compatibility with self.variable

        Assume self.sender has been assigned in validate_params, from either sender arg or kwProjectionSender
        Validate, set self.variable, and assign projection to sender's sendsToProjections attribute

        If self.sender is a Mechanism, re-assign it to <Mechanism>.outputState
        If self.sender is a State class reference, validate that it is a OutputState
        Assign projection to sender's sendsToProjections attribute
        If self.value / self.variable is NotImplemented, set to sender.value

        Notes:
        * ControlSignal initially overrides this method to check if sender is DefaultControlMechanism;
            if so, it assigns a ControlSignal-specific inputState, outputState and ControlSignalChannel to it
        [TBI: * LearningSignal overrides this method to check if sender is kwDefaultSender;
            if so, it instantiates a default MonitoringMechanism and a projection to it from receiver's outputState]

        :param context: (str)
        :return:
        """

        from PsyNeuLink.Functions.States.OutputState import OutputState

        # If sender is a class, instantiate it:
        # - assume it is Mechanism or State (as validated in validate_params)
        # - implement default sender of the corresponding type
        if inspect.isclass(self.sender):
            if issubclass(self.sender, OutputState):
                self.sender = self.paramsCurrent[kwProjectionSender](self.paramsCurrent[kwProjectionSenderValue])
            else:
                raise ProjectionError("Sender ({0}, for {1}) must be a OutputState".
                                      format(self.sender.__class__.__name__, self.name))


        # # If sender is a Mechanism (rather a State), get relevant outputState and assign to self.sender
        if isinstance(self.sender, Mechanism):

            # # IMPLEMENT: HANDLE MULTIPLE SENDER -> RECEIVER MAPPINGS, EACH WITH ITS OWN MATRIX:
            # #            - kwMATRIX NEEDS TO BE A 3D np.array, EACH 3D ITEM OF WHICH IS A 2D WEIGHT MATRIX
            # #            - MAKE SURE len(self.sender.value) == len(self.receiver.inputStates.items())
            # # for i in range (len(self.sender.value)):
            # #            - CHECK EACH MATRIX AND ASSIGN??
            # # FOR NOW, ASSUME SENDER HAS ONLY ONE OUTPUT STATE, AND THAT RECEIVER HAS ONLY ONE INPUT STATE
            self.sender = self.sender.outputState

        # At this point, self.sender should be a OutputState
        if not isinstance(self.sender, OutputState):
            raise ProjectionError("Sender for Mapping projection must be a Mechanism or State")

        # FIX: THIS SHOULD BE HANDLED LIKE receivesFromProjections:  METHOD CALLED ON OWNER OF STATE
        # Assign projection to sender's sendsToProjections list attribute
        self.sender.sendsToProjections.append(self)

        # Validate projection's variable (self.variable) against sender.outputState.value
        if iscompatible(self.variable, self.sender.value):
            # Is compatible, so assign sender.outputState.value to self.variable
            self.variable = self.sender.value

        else:
            # Not compatible, so:
            # - issue warning
            if self.prefs.verbosePref:
                print("The variable ({0}) of {1} projection to {2} is not compatible with output ({3})"
                      " of execute method {4} for sender ({5}); it has been reassigned".
                      format(self.variable,
                             self.name,
                             self.receiver.owner.name,
                             self.sender.value,
                             self.sender.execute.__class__.__name__,
                             self.sender.owner.name))
            # - reassign self.variable to sender.value
            self.assign_defaults(variable=self.sender.value, context=context)

    def instantiate_execute_method(self, context=NotImplemented):
        """Insure that output of execute method is compatible with the receiver's value

        Note:
        - this is called after super.validate_execute_method, self.instantiate_sender and self.instantiate_receiver
        - it overrides super.instantiate_execute_method

        Check if self.execute exists and, if so:
            save it and self.value
        Call super.instantiate_execute_method to instantiate params[kwExecuteMethod] if it is specified
        Check if self.value is compatible with receiver.variable; if it:
            IS compatible, return
            is NOT compatible:
                if self.execute is not implemented, raise exception
                if self.execute is implemented:
                    restore self.execute and check whether it is compatible with receiver.variable;  if it:
                        IS compatible, issue warning (if in VERBOSE mode) and proceed
                        is NOT compatible, raise exception
        Note:  during checks, if receiver.variable is a single numeric item (exposed value or in a list)
               try modifying kwFunctionOutputType of execute method to match receiver's value

        :param request_set:
        :return:
        """

        # Check subclass implementation of self.execute, its output and type and save if it exists
        try:
            self_execute_method = self.execute
        except AttributeError:
            self_execute_method = NotImplemented
            self_execute_output = NotImplemented
            self_execute_type = NotImplemented
        else:
            self_execute_output = self.value

        # Instantiate params[kwExecuteMethod], if it is specified
        super(Projection_Base, self).instantiate_execute_method(context=context)

        # If output of assigned execute method is compatible with receiver's value, return
        if iscompatible(self.value, self.receiver.variable):
            return

        # output of assigned execute method is NOT compatible with receiver's value
        else:
            # If receiver.variable is a single numeric item (exposed value or in a list)
            #   try modifying kwFunctionOutputType of execute method to match receiver's value
            conversion_message = ""
            receiver = self.receiver.variable
            projection_output = self.value
            try:
                if isinstance(receiver, numbers.Number) and len(projection_output) is 1:
                    try:
                        # self.execute.__self__.paramsCurrent[kwFunctionOutputType] = UtilityFunctionOutputType.NUMBER
                        # self.execute.__self__.functionOutputType = UtilityFunctionOutputType.NUMBER
                        self.execute.__self__.functionOutputType = UtilityFunctionOutputType.RAW_NUMBER
                    except UtilityError as error:
                        conversion_message = "; attempted to convert output but "+error.value+" "
                    else:
                        self.value = 0
                        if iscompatible(self.receiver.variable, self.execute()):
                            return
            except TypeError:
                if isinstance(projection_output, numbers.Number) and len(receiver) is 1:
                    try:
                        # self.execute.__self__.paramsCurrent[kwFunctionOutputType] = UtilityFunctionOutputType.LIST
                        # self.execute.__self__.functionOutputType = UtilityFunctionOutputType.LIST
                        self.execute.__self__.functionOutputType = UtilityFunctionOutputType.NP_1D_ARRAY
                    except UtilityError as error:
                        conversion_message = "; attempted to convert output but "+error.value+" "
                    else:
                        self.value = [0]
                        return

            # If self.execute was NOT originally implemented, raise exception
            if self_execute_method is NotImplemented:
                raise ProjectionError("The output type ({0}) of params[kwExecuteMethod] ({1}) for {2} projection "
                                      "to {6} for {3} param of {4} is not compatible with its value ({5}){7}"
                                      "(note: self.execute is not implemented for {2} so can't be used)".
                                      format(type(self.value).__name__,
                                             self.execute.__self__.functionName,
                                             self.name,
                                             self.receiver.name,
                                             self.receiver.owner.name,
                                             type(self.receiver.variable).__name__,
                                             self.receiver.__class__.__name__,
                                             conversion_message))
            # If self.execute WAS originally implemented, but is also incompatible, raise exception:
            elif not iscompatible(self_execute_output, self.receiver.variable):
                raise ProjectionError("The output type ({0}) of self.execute ({1}) for projection {2} "
                          "is not compatible with the value ({3}) of its receiver and"
                          " params[kwExecuteMethod] was not specified{4}".
                          format(type(self.value).__name__,
                                 self.execute.functionName,
                                 self.name,
                                 type(self.receiver.variable).__name__,
                                 conversion_message))
            # self.execute WAS originally implemented and is compatible, so use it
            else:
                if self.prefs.verbosePref:
                    print("The output type ({0}) of params[kwExecuteMethod] ({1}) for projection {2} "
                                          "is not compatible with the value ({3}) of its receiver; "
                                          " default ({4}) will be used".
                                          format(type(self.value).__name__,
                                                 self.execute.functionName,
                                                 self.name,
                                                 type(self.receiver.variable).__name__,
                                                 self_execute_method.functionName))
                self.execute = self_execute_method
                self.update_value()

    def instantiate_attributes_after_execute_method(self, context=NotImplemented):
        self.instantiate_receiver(context=context)

    def instantiate_receiver(self, context=NotImplemented):
        """Call receiver's owner to add projection to its receivesFromProjections list

        Notes:
        * Assume that subclasses implement this method in which they:
          - test whether self.receiver is a Mechanism and, if so, replace with State appropriate for projection
          - calls this method (as super) to assign projection to the Mechanism
        * Constraint that self.value is compatible with receiver.inputState.value
            is evaluated and enforced in instantiate_execute_method, since that may need to be modified (see below)

        IMPLEMENTATION NOTE: since projection is added using Mechanism.add_projection(projection, state) method,
                             could add state specification as arg here, and pass through to add_projection()
                             to request a particular state

        :param context: (str)
        :return:
        """
# FIX: GENEARLIZE THIS (USING Projection.add_to) SO IT CAN BE USED BY MECHANISM AS WELL AS PROJECITON (E.G. LearningSignal)
        if isinstance(self.receiver, State):
            self.receiver.owner.add_projection_to_mechanism(state=self.receiver,
                                                            projection=self,
                                                            context=context)

        # This should be handled by implementation of instantiate_receiver by projection's subclass
        elif isinstance(self.receiver, Mechanism):
            raise ProjectionError("PROGRAM ERROR: receiver for {0} was specified as a Mechanism ({1});"
                                  "this should have been handled by instantiate_receiver for {2}".
                                  format(self.name, self.receiver.name, self.__class__.__name__))

        else:
            raise ProjectionError("Unrecognized receiver specification ({0}) for {1}".format(self.receiver, self.name))

    def is_projection_spec(spec):
        """Evaluate whether spec is a valid Projection specification

        Return true if spec is any of the following:
        + Projection class (or keyword string constant for one):
        + Projection object:
        + specification dict containing:
            + kwProjectionType:<Projection class> - must be a subclass of Projection

        Otherwise, return False

        Returns: (bool)
        """

        if inspect.isclass(spec) and issubclass(spec, Projection):
            return True
        if isinstance(spec, Projection):
            return True
        if isinstance(spec, dict) and kwProjectionType in spec:
            return True
        if inspect.isclass(spec) and (issubclass(spec, Projection)):
            return True
        if isinstance(spec, str) and (kwDefaultMatrix in spec or
                                              kwIdentityMatrix in spec or
                                              kwFullConnectivityMatrix in spec):
            return True
        return False
    
    def add_to(self, receiver, state, context=NotImplemented):
        add_projection_to(receiver=receiver, state=state, projection_spec=self, context=context)
    
def add_projection_to(receiver, state, projection_spec, context=NotImplemented):
    """Assign an "incoming" Projection to an InputState or ParameterState of a receiver Mechanism

    projection_spec can be any valid specification of a projection_spec (see State.instantiate_projections)
    state must be a specification of a InputState or ParameterState
    Specification of InputState can be any of the following:
            - kwInputState - assigns projection_spec to (primary) inputState
            - InputState object
            - index for Mechanism.inputStates OrderedDict
            - name of inputState (i.e., key for Mechanism.inputStates OrderedDict))
            - the keyword kwAddInputState or the name for an inputState to be added
    Specification of ParameterState must be a ParameterState object
    IMPLEMENTATION NOTE:  ADD FULL SET OF ParameterState SPECIFICATIONS
                          CURRENTLY, ASSUMES projection_spec IS AN ALREADY INSTANTIATED PROJECTION

    Args:
        receiver (Mechanism or Projection):
        projection_spec: (Projection, dict, or str)
        state (State subclass):
        context:

    """
    from PsyNeuLink.Functions.States.InputState import InputState
    from PsyNeuLink.Functions.States.ParameterState import ParameterState
    if not isinstance(state, (int, str, InputState, ParameterState)):
        raise ProjectionError("State specification(s) for {0} (as receivers of {1}) contain(s) one or more items"
                             " that is not a name, reference to an inputState or parameterState object, "
                             " or an index (for inputStates)".
                             format(receiver.name, projection_spec))

    # state is State object, so use that
    if isinstance(state, State):
        state.instantiate_projections(projections=projection_spec, context=context)
        return

    # Generic kwInputState is specified, so use (primary) inputState
    elif state is kwInputState:
        receiver.inputState.instantiate_projections(projections=projection_spec, context=context)
        return

    # input_state is index into inputStates OrderedDict, so get corresponding key and assign to input_state
    elif isinstance(state, int):
        try:
            key = list(receiver.inputStates.keys)[state]
        except IndexError:
            raise ProjectionError("Attempt to assign projection_spec ({0}) to inputState {1} of {2} "
                                 "but it has only {3} inputStates".
                                 format(projection_spec.name, state, receiver.name, len(receiver.inputStates)))
        else:
            input_state = key

    # input_state is string (possibly key retrieved above)
    #    so try as key in inputStates OrderedDict (i.e., as name of an inputState)
    if isinstance(state, str):
        try:
            receiver.inputState[state].instantiate_projections(projections=projection_spec, context=context)
        except KeyError:
            pass
        else:
            if receiver.prefs.verbosePref:
                print("Projection_spec {0} added to {1} of {2}".format(projection_spec.name, state, receiver.name))
            # return

    # input_state is either the name for a new inputState or kwAddNewInputState
    if not state is kwAddInputState:
        if receiver.prefs.verbosePref:
            reassign = input("\nAdd new inputState named {0} to {1} (as receiver for {2})? (y/n):".
                             format(input_state, receiver.name, projection_spec.name))
            while reassign != 'y' and reassign != 'n':
                reassign = input("\nAdd {0} to {1}? (y/n):".format(input_state, receiver.name))
            if reassign == 'n':
                raise ProjectionError("Unable to assign projection {0} to receiver {1}".
                                      format(projection_spec.name, receiver.name))

    input_state = receiver.instantiate_mechanism_state(
                                    state_type=InputState,
                                    state_name=input_state,
                                    state_spec=projection_spec.value,
                                    constraint_values=projection_spec.value,
                                    constraint_values_name='Projection_spec value for new inputState',
                                    context=context)
        #  Update inputState and inputStates
    try:
        receiver.inputStates[input_state.name] = input_state
    # No inputState(s) yet, so create them
    except AttributeError:
        receiver.inputStates = OrderedDict({input_state.name:input_state})
        receiver.inputState = list(receiver.inputStates)[0]
    input_state.instantiate_projections(projections=projection_spec, context=context)

# def add_projection_from()
def add_projection_from(sender, state, projection_spec, context=NotImplemented):
    """Assign an "outgoing" Projection from an OutputState of a sender Mechanism

    projection_spec can be any valid specification of a projection_spec (see State.instantiate_projections)
    state must be a specification of an outputState
    Specification of OutputState can be any of the following:
            - kwOutputState - assigns projection_spec to (primary) outputState
            - OutputState object
            - index for Mechanism.outputStates OrderedDict
            - name of outputState (i.e., key for Mechanism.outputStates OrderedDict))
            - the keyword kwAddOutputState or the name for an outputState to be added

    Args:
        sender (Mechanism):
        projection_spec: (Projection, dict, or str)
        state (OutputState, str, or value):
        context:
    """
    from PsyNeuLink.Functions.States.OutputState import OutputState
    if not isinstance(state, (int, str, OutputState)):
        raise ProjectionError("State specification for {0} (as sender of {1}) must be the name, reference to "
                              "or index of an outputState of {0} )".format(sender.name, projection_spec))

    # state is State object, so use that
    if isinstance(state, State):
        state.instantiate_projections(projections=projection_spec, context=context)
        return

    # Generic kwOutputState is specified, so use (primary) outputState
    elif state is kwOutputState:
        sender.outputState.instantiate_projections(projections=projection_spec, context=context)
        return

    # input_state is index into outputStates OrderedDict, so get corresponding key and assign to output_state
    elif isinstance(state, int):
        try:
            key = list(sender.outputStates.keys)[state]
        except IndexError:
            raise ProjectionError("Attempt to assign projection_spec ({0}) to outputState {1} of {2} "
                                 "but it has only {3} outputStates".
                                 format(projection_spec.name, state, sender.name, len(sender.outputStates)))
        else:
            output_state = key

    # output_state is string (possibly key retrieved above)
    #    so try as key in outputStates OrderedDict (i.e., as name of an outputState)
    if isinstance(state, str):
        try:
            sender.outputState[state].instantiate_projections(projections=projection_spec, context=context)
        except KeyError:
            pass
        else:
            if sender.prefs.verbosePref:
                print("Projection_spec {0} added to {1} of {2}".format(projection_spec.name, state, sender.name))
            # return

    # input_state is either the name for a new inputState or kwAddNewInputState
    if not state is kwAddOutputState:
        if sender.prefs.verbosePref:
            reassign = input("\nAdd new outputState named {0} to {1} (as sender for {2})? (y/n):".
                             format(output_state, sender.name, projection_spec.name))
            while reassign != 'y' and reassign != 'n':
                reassign = input("\nAdd {0} to {1}? (y/n):".format(output_state, sender.name))
            if reassign == 'n':
                raise ProjectionError("Unable to assign projection {0} to sender {1}".
                                      format(projection_spec.name, sender.name))

    output_state = sender.instantiate_mechanism_state(
                                    state_type=OutputState,
                                    state_name=output_state,
                                    state_spec=projection_spec.value,
                                    constraint_values=projection_spec.value,
                                    constraint_values_name='Projection_spec value for new inputState',
                                    context=context)
        #  Update inputState and inputStates
    try:
        sender.outputStates[output_state.name] = output_state
    # No inputState(s) yet, so create them
    except AttributeError:
<<<<<<< HEAD
        receiver.inputStates = OrderedDict({input_state.name:input_state})
        receiver.inputState = list(receiver.inputStates)[0]
    input_state.instantiate_projections(projections=projection_spec, context=context)non
=======
        sender.outputStates = OrderedDict({output_state.name:output_state})
        sender.outputState = list(sender.outputStates)[0]
    output_state.instantiate_projections(projections=projection_spec, context=context)
>>>>>>> c485d229
<|MERGE_RESOLUTION|>--- conflicted
+++ resolved
@@ -785,12 +785,6 @@
         sender.outputStates[output_state.name] = output_state
     # No inputState(s) yet, so create them
     except AttributeError:
-<<<<<<< HEAD
-        receiver.inputStates = OrderedDict({input_state.name:input_state})
-        receiver.inputState = list(receiver.inputStates)[0]
-    input_state.instantiate_projections(projections=projection_spec, context=context)non
-=======
         sender.outputStates = OrderedDict({output_state.name:output_state})
         sender.outputState = list(sender.outputStates)[0]
-    output_state.instantiate_projections(projections=projection_spec, context=context)
->>>>>>> c485d229
+    output_state.instantiate_projections(projections=projection_spec, context=context)