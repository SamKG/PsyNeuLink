--- conflicted
+++ resolved
@@ -48,16 +48,6 @@
 process_prefs.inspect()
 
 z = process(default_input_value=[[30], [10]],
-<<<<<<< HEAD
-# z = Process_Base(default_input_value=[[30], [10]],
-                 params={kwConfiguration:[myMechanism,
-                                          (kwIdentityMatrix),
-                                          myMechanism_2,
-                                          (kwFullConnectivityMatrix),
-                                          # (kwIdentityMatrix, 1),
-                                          myMechanism_3]},
-                 prefs = process_prefs)
-=======
             params={CONFIGURATION:[myMechanism,
                                    (IDENTITY_MATRIX),
                                    myMechanism_2,
@@ -65,7 +55,6 @@
                                    # (IDENTITY_MATRIX, 1),
                                    myMechanism_3]},
             prefs = process_prefs)
->>>>>>> dcb80c69
 
 z.execute([[30], [10]])
 
