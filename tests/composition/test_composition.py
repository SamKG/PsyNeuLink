--- conflicted
+++ resolved
@@ -5620,11 +5620,449 @@
         assert np.allclose(np.shape(out.defaults.variable), (1, 1))
         assert np.allclose(out.parameters.variable.get(comp), [[6.0]])
 
-<<<<<<< HEAD
     def test_inner_composition_change_before_run(self):
         outer_comp = Composition(name="Outer Comp")
         inner_comp = Composition(name="Inner Comp")
-=======
+
+        A = pnl.TransferMechanism(name='A')
+        B = pnl.TransferMechanism(name='B')
+        C = pnl.TransferMechanism(name='C')
+
+        inner_comp.add_nodes([B, C])
+        outer_comp.add_nodes([A, inner_comp])
+
+        outer_comp.add_projection(pnl.MappingProjection(), A, inner_comp)
+        inner_comp.add_projection(pnl.MappingProjection(), B, C)
+
+        # comp.show_graph()
+        outer_comp.run(inputs={A: 1})
+
+        # inner_comp is updated to make B not an OUTPUT node
+        # after being added to comp
+        assert len(outer_comp.output_CIM.output_ports) == 1
+        assert len(outer_comp.results[0]) == 1
+
+
+class TestInputPortSpecifications:
+
+    def test_two_input_ports_created_with_dictionaries(self):
+
+        comp = Composition()
+        A = ProcessingMechanism(
+            name="composition-pytests-A",
+            default_variable=[[0], [0]],
+            # input_ports=[
+            #     {NAME: "Input Port 1", },
+            #     {NAME: "Input Port 2", }
+            # ],
+            function=Linear(slope=1.0)
+            # specifying default_variable on the function doesn't seem to matter?
+        )
+
+        comp.add_node(A)
+
+
+        inputs_dict = {A: [[2.], [4.]]}
+        sched = Scheduler(composition=comp)
+        comp.run(inputs=inputs_dict, scheduler=sched)
+
+        assert np.allclose(A.input_ports[0].parameters.value.get(comp), [2.0])
+        assert np.allclose(A.input_ports[1].parameters.value.get(comp), [4.0])
+        assert np.allclose(A.parameters.variable.get(comp.default_execution_id), [[2.0], [4.0]])
+
+    def test_two_input_ports_created_first_with_deferred_init(self):
+        comp = Composition()
+
+        # create mechanism A
+        I1 = InputPort(
+            name="Input Port 1",
+            reference_value=[0]
+        )
+        I2 = InputPort(
+            name="Input Port 2",
+            reference_value=[0]
+        )
+        A = TransferMechanism(
+            name="composition-pytests-A",
+            default_variable=[[0], [0]],
+            input_ports=[I1, I2],
+            function=Linear(slope=1.0)
+        )
+
+        # add mech A to composition
+        comp.add_node(A)
+
+        # get comp ready to run (identify roles, create sched, assign inputs)
+        inputs_dict = { A: [[2.],[4.]]}
+
+        sched = Scheduler(composition=comp)
+        output = comp.run(inputs=inputs_dict, scheduler=sched)
+
+        assert np.allclose(A.input_ports[0].parameters.value.get(comp), [2.0])
+        assert np.allclose(A.input_ports[1].parameters.value.get(comp), [4.0])
+        assert np.allclose(A.parameters.variable.get(comp.default_execution_id), [[2.0], [4.0]])
+
+    def test_two_input_ports_created_with_keyword(self):
+        comp = Composition()
+
+        # create mechanism A
+
+        A = TransferMechanism(
+            name="composition-pytests-A",
+            default_variable=[[0], [0]],
+            input_ports=[INPUT_PORT, INPUT_PORT],
+            function=Linear(slope=1.0)
+        )
+
+        # add mech A to composition
+        comp.add_node(A)
+
+        # get comp ready to run (identify roles, create sched, assign inputs)
+        inputs_dict = {A: [[2.], [4.]]}
+
+        sched = Scheduler(composition=comp)
+        output = comp.run(inputs=inputs_dict, scheduler=sched)
+
+        assert np.allclose(A.input_ports[0].parameters.value.get(comp), [2.0])
+        assert np.allclose(A.input_ports[1].parameters.value.get(comp), [4.0])
+        assert np.allclose(A.parameters.variable.get(comp.default_execution_id), [[2.0], [4.0]])
+
+        assert np.allclose([[2], [4]], output)
+
+    def test_two_input_ports_created_with_strings(self):
+        comp = Composition()
+
+        # create mechanism A
+
+        A = TransferMechanism(
+            name="composition-pytests-A",
+            default_variable=[[0], [0]],
+            input_ports=["Input Port 1", "Input Port 2"],
+            function=Linear(slope=1.0)
+        )
+
+        # add mech A to composition
+        comp.add_node(A)
+
+        # get comp ready to run (identify roles, create sched, assign inputs)
+
+        inputs_dict = {A: [[2.], [4.]]}
+
+        sched = Scheduler(composition=comp)
+        output = comp.run(inputs=inputs_dict, scheduler=sched)
+
+        assert np.allclose(A.input_ports[0].parameters.value.get(comp), [2.0])
+        assert np.allclose(A.input_ports[1].parameters.value.get(comp), [4.0])
+        assert np.allclose(A.parameters.variable.get(comp.default_execution_id), [[2.0], [4.0]])
+
+    def test_two_input_ports_created_with_values(self):
+        comp = Composition()
+
+        # create mechanism A
+
+        A = TransferMechanism(
+            name="composition-pytests-A",
+            default_variable=[[0], [0]],
+            input_ports=[[0.], [0.]],
+            function=Linear(slope=1.0)
+        )
+
+        # add mech A to composition
+        comp.add_node(A)
+
+        # get comp ready to run (identify roles, create sched, assign inputs)
+        inputs_dict = {A: [[2.], [4.]]}
+
+        sched = Scheduler(composition=comp)
+        output = comp.run(inputs=inputs_dict, scheduler=sched)
+
+        assert np.allclose(A.input_ports[0].parameters.value.get(comp), [2.0])
+        assert np.allclose(A.input_ports[1].parameters.value.get(comp), [4.0])
+        assert np.allclose(A.parameters.variable.get(comp.default_execution_id), [[2.0], [4.0]])
+
+
+class TestInputSpecifications:
+
+    # def test_2_mechanisms_default_input_1(self):
+    #     comp = Composition()
+    #     A = IntegratorMechanism(default_variable=1.0, function=Linear(slope=5.0))
+    #     B = TransferMechanism(function=Linear(slope=5.0))
+    #     comp.add_node(A)
+    #     comp.add_node(B)
+    #     comp.add_projection(A, MappingProjection(sender=A, receiver=B), B)
+    #     sched = Scheduler(composition=comp)
+    #     output = comp.run(
+    #         scheduler=sched
+    #     )
+    #     assert 25 == output[0][0]
+
+    def test_3_origins(self):
+        comp = Composition()
+        I1 = InputPort(
+                        name="Input Port 1",
+                        reference_value=[0]
+        )
+        I2 = InputPort(
+                        name="Input Port 2",
+                        reference_value=[0]
+        )
+        A = TransferMechanism(
+                            name="composition-pytests-A",
+                            default_variable=[[0], [0]],
+                            input_ports=[I1, I2],
+                            function=Linear(slope=1.0)
+        )
+        B = TransferMechanism(
+                            name="composition-pytests-B",
+                            default_variable=[0,0],
+                            function=Linear(slope=1.0))
+        C = TransferMechanism(
+                            name="composition-pytests-C",
+                            default_variable=[0, 0, 0],
+                            function=Linear(slope=1.0))
+        D = TransferMechanism(
+                            name="composition-pytests-D",
+                            default_variable=[0],
+                            function=Linear(slope=1.0))
+        comp.add_node(A)
+        comp.add_node(B)
+        comp.add_node(C)
+        comp.add_node(D)
+        comp.add_projection(MappingProjection(sender=A, receiver=D), A, D)
+        comp.add_projection(MappingProjection(sender=B, receiver=D), B, D)
+        comp.add_projection(MappingProjection(sender=C, receiver=D), C, D)
+        inputs = {A: [[[0], [0]], [[1], [1]], [[2], [2]]],
+                  B: [[0, 0], [1, 1], [2, 2]],
+                  C: [[0, 0, 0], [1, 1, 1], [2, 2, 2]]
+        }
+
+        sched = Scheduler(composition=comp)
+        output = comp.run(inputs=inputs, scheduler=sched)
+
+        assert np.allclose(np.array([[12.]]), output)
+
+    def test_2_mechanisms_input_5(self):
+        comp = Composition()
+        A = IntegratorMechanism(default_variable=1.0, function=Linear(slope=5.0))
+        B = TransferMechanism(function=Linear(slope=5.0))
+        comp.add_node(A)
+        comp.add_node(B)
+        comp.add_projection(MappingProjection(sender=A, receiver=B), A, B)
+        inputs_dict = {A: [[5]]}
+        sched = Scheduler(composition=comp)
+        output = comp.run(inputs=inputs_dict, scheduler=sched)
+        assert np.allclose([125], output)
+
+    def test_run_2_mechanisms_reuse_input(self):
+        comp = Composition()
+        A = IntegratorMechanism(default_variable=1.0, function=Linear(slope=5.0))
+        B = TransferMechanism(function=Linear(slope=5.0))
+        comp.add_node(A)
+        comp.add_node(B)
+        comp.add_projection(MappingProjection(sender=A, receiver=B), A, B)
+        inputs_dict = {A: [[5]]}
+        sched = Scheduler(composition=comp)
+        output = comp.run(inputs=inputs_dict, scheduler=sched, num_trials=5)
+        assert np.allclose([125], output)
+
+    def test_some_inputs_not_specified(self):
+        comp = Composition()
+
+        A = TransferMechanism(name="composition-pytests-A",
+                              default_variable=[[1.0, 2.0], [3.0, 4.0]],
+                              function=Linear(slope=2.0))
+
+        B = TransferMechanism(name="composition-pytests-B",
+                              default_variable=[[0.0, 0.0, 0.0]],
+                              function=Linear(slope=3.0))
+
+        C = TransferMechanism(name="composition-pytests-C")
+
+        D = TransferMechanism(name="composition-pytests-D")
+
+        comp.add_node(A)
+        comp.add_node(B)
+        comp.add_node(C)
+        comp.add_node(D)
+
+
+        inputs = {B: [[1., 2., 3.]],
+                  D: [[4.]]}
+
+        sched = Scheduler(composition=comp)
+        comp.run(inputs=inputs, scheduler=sched)[0]
+
+        assert np.allclose(A.get_output_values(comp), [[2.0, 4.0], [6.0, 8.0]])
+        assert np.allclose(B.get_output_values(comp), [[3., 6., 9.]])
+        assert np.allclose(C.get_output_values(comp), [[0.]])
+        assert np.allclose(D.get_output_values(comp), [[4.]])
+
+    def test_some_inputs_not_specified_origin_node_is_composition(self):
+
+        compA = Composition()
+        A = TransferMechanism(name="composition-pytests-A",
+                              default_variable=[[1.0, 2.0], [3.0, 4.0]],
+                              function=Linear(slope=2.0))
+        compA.add_node(A)
+
+        comp = Composition()
+
+        B = TransferMechanism(name="composition-pytests-B",
+                              default_variable=[[0.0, 0.0, 0.0]],
+                              function=Linear(slope=3.0))
+
+        C = TransferMechanism(name="composition-pytests-C")
+
+        D = TransferMechanism(name="composition-pytests-D")
+
+        comp.add_node(compA)
+        comp.add_node(B)
+        comp.add_node(C)
+        comp.add_node(D)
+
+
+        inputs = {B: [[1., 2., 3.]],
+                  D: [[4.]]}
+
+        sched = Scheduler(composition=comp)
+        comp.run(inputs=inputs, scheduler=sched)[0]
+
+        assert np.allclose(A.get_output_values(comp), [[2.0, 4.0], [6.0, 8.0]])
+        assert np.allclose(compA.get_output_values(comp), [[2.0, 4.0], [6.0, 8.0]])
+        assert np.allclose(B.get_output_values(comp), [[3., 6., 9.]])
+        assert np.allclose(C.get_output_values(comp), [[0.]])
+        assert np.allclose(D.get_output_values(comp), [[4.]])
+
+    def test_function_as_input(self):
+        c = pnl.Composition()
+
+        m1 = pnl.TransferMechanism()
+        m2 = pnl.TransferMechanism()
+
+        c.add_linear_processing_pathway([m1, m2])
+
+        def test_function(trial_num):
+            stimuli = list(range(10))
+            return {
+                m1: stimuli[trial_num]
+            }
+
+        c.run(inputs=test_function,
+              num_trials=10)
+        assert c.parameters.results.get(c) == [[np.array([0.])], [np.array([1.])], [np.array([2.])], [np.array([3.])],
+                                               [np.array([4.])], [np.array([5.])], [np.array([6.])], [np.array([7.])],
+                                               [np.array([8.])], [np.array([9.])]]
+
+    @pytest.mark.parametrize("mode", ['Python',
+                                      pytest.param('LLVMRun', marks=pytest.mark.llvm),
+                                      pytest.param('PTXRun', marks=[pytest.mark.llvm, pytest.mark.cuda]),
+                                      ])
+    def test_generator_as_input(self, mode):
+        c = pnl.Composition()
+
+        m1 = pnl.TransferMechanism()
+        m2 = pnl.TransferMechanism()
+
+        c.add_linear_processing_pathway([m1, m2])
+
+        def test_generator():
+            for i in range(10):
+                yield {
+                    m1: i
+                }
+
+        t_g = test_generator()
+
+        c.run(inputs=t_g, bin_execute=mode)
+        assert c.parameters.results.get(c) == [[np.array([0.])], [np.array([1.])], [np.array([2.])], [np.array([3.])],
+                                               [np.array([4.])], [np.array([5.])], [np.array([6.])], [np.array([7.])],
+                                               [np.array([8.])], [np.array([9.])]]
+
+    @pytest.mark.parametrize("mode", ['Python',
+                                      pytest.param('LLVMRun', marks=pytest.mark.llvm),
+                                      pytest.param('PTXRun', marks=[pytest.mark.llvm, pytest.mark.cuda]),
+                                      ])
+    def test_generator_as_input_with_num_trials(self, mode):
+        c = pnl.Composition()
+
+        m1 = pnl.TransferMechanism()
+        m2 = pnl.TransferMechanism()
+
+        c.add_linear_processing_pathway([m1, m2])
+
+        def test_generator():
+            for i in range(10):
+                yield {
+                    m1: i
+                }
+
+        t_g = test_generator()
+
+        c.run(inputs=t_g, num_trials=1, bin_execute=mode)
+        assert c.parameters.results.get(c) == [[np.array([0.])]]
+
+    def test_error_on_malformed_generator(self):
+        c = pnl.Composition()
+
+        m1 = pnl.TransferMechanism()
+        m2 = pnl.TransferMechanism()
+
+        c.add_linear_processing_pathway([m1, m2])
+
+        def test_generator():
+            yield {
+                m1: [[1],[2]]
+            }
+
+        t_g = test_generator()
+
+        try:
+            c.run(inputs=t_g)
+        except Exception as e:
+            assert isinstance(e, pnl.CompositionError)
+
+    @pytest.mark.parametrize(
+            "with_outer_controller,with_inner_controller",
+            [(True, True), (True, False), (False, True), (False, False)]
+    )
+    def test_input_type_equivalence(self, with_outer_controller, with_inner_controller):
+        # instantiate mechanisms and inner comp
+        ia = pnl.TransferMechanism(name='ia')
+        ib = pnl.TransferMechanism(name='ib')
+        icomp = pnl.Composition(name='icomp', controller_mode=pnl.BEFORE)
+
+        # set up structure of inner comp
+        icomp.add_node(ia, required_roles=pnl.NodeRole.INPUT)
+        icomp.add_node(ib, required_roles=pnl.NodeRole.OUTPUT)
+        icomp.add_projection(pnl.MappingProjection(), sender=ia, receiver=ib)
+
+        # add controller to inner comp
+        if with_inner_controller:
+            icomp.add_controller(
+                    pnl.OptimizationControlMechanism(
+                            agent_rep=icomp,
+                            features=[ia.input_port],
+                            name="iController",
+                            objective_mechanism=pnl.ObjectiveMechanism(
+                                    monitor=ib.output_port,
+                                    function=pnl.SimpleIntegrator,
+                                    name="oController Objective Mechanism"
+                            ),
+                            function=pnl.GridSearch(direction=pnl.MAXIMIZE),
+                            control_signals=[pnl.ControlSignal(projections=[(pnl.SLOPE, ia)],
+                                                               variable=1.0,
+                                                               intensity_cost_function=pnl.Linear(slope=0.0),
+                                                               allocation_samples=pnl.SampleSpec(start=1.0,
+                                                                                                 stop=10.0,
+                                                                                                 num=2))])
+            )
+
+        # instantiate outer comp
+        ocomp = pnl.Composition(name='ocomp', controller_mode=pnl.BEFORE)
+
+        # setup structure of outer comp
+        ocomp.add_node(icomp)
+
         # add controller to outer comp
         if with_outer_controller:
             ocomp.add_controller(
@@ -5646,25 +6084,42 @@
                                                                                                  num=2))
                                              ]),
             )
->>>>>>> 3ab2d112
-
-        A = pnl.TransferMechanism(name='A')
-        B = pnl.TransferMechanism(name='B')
-        C = pnl.TransferMechanism(name='C')
-
-        inner_comp.add_nodes([B, C])
-        outer_comp.add_nodes([A, inner_comp])
-
-        outer_comp.add_projection(pnl.MappingProjection(), A, inner_comp)
-        inner_comp.add_projection(pnl.MappingProjection(), B, C)
-
-        # comp.show_graph()
-        outer_comp.run(inputs={A: 1})
-
-        # inner_comp is updated to make B not an OUTPUT node
-        # after being added to comp
-        assert len(outer_comp.output_CIM.output_ports) == 1
-        assert len(outer_comp.results[0]) == 1
+
+        # set up input using three different formats:
+        #  1) generator function
+        #  2) instance of generator function
+        #  3) inputs dict
+        inputs_dict = {
+            icomp:
+                {
+                    ia: [[-2], [1]]
+                }
+        }
+
+        def inputs_generator_function():
+            for i in range(2):
+                yield {
+                    icomp:
+                        {
+                            ia: inputs_dict[icomp][ia][i]
+                        }
+                }
+
+        inputs_generator_instance = inputs_generator_function()
+
+        # run Composition with all three input types and assert that results are as expected.
+        ocomp.run(inputs=inputs_generator_function)
+        ocomp.run(inputs=inputs_generator_instance)
+        ocomp.run(inputs=inputs_dict)
+
+        # assert results are as expected
+        if not with_inner_controller and not with_outer_controller:
+            assert ocomp.results[0:2] == ocomp.results[2:4] == ocomp.results[4:6] == [[-2], [1]]
+        elif with_inner_controller and not with_outer_controller or \
+                with_outer_controller and not with_inner_controller:
+            assert ocomp.results[0:2] == ocomp.results[2:4] == ocomp.results[4:6] == [[-2], [10]]
+        else:
+            assert ocomp.results[0:2] == ocomp.results[2:4] == ocomp.results[4:6] == [[-2], [100]]
 
 
 class TestProperties:
@@ -6107,8 +6562,46 @@
 
         assert comp.get_nodes_by_role(NodeRole.INTERNAL) == [B]
 
-<<<<<<< HEAD
-    def test_branch(self):
+    def test_two_node_cycle(self):
+        A = TransferMechanism()
+        B = TransferMechanism()
+        comp = Composition(pathways=[A, B, A])
+        assert set(comp.get_nodes_by_role(NodeRole.ORIGIN))=={A,B}
+        assert set(comp.get_nodes_by_role(NodeRole.TERMINAL))=={A,B}
+        assert set(comp.get_nodes_by_role(NodeRole.CYCLE))=={A,B}
+        # # THE FOLLOWING FAIL:
+        # assert set(comp.get_nodes_by_role(NodeRole.FEEDBACK_RECEIVER))=={A}
+        # assert set(comp.get_nodes_by_role(NodeRole.FEEDBACK_SENDER))=={B}
+
+    def test_three_node_cycle(self):
+        A = TransferMechanism(name='MECH A')
+        B = TransferMechanism(name='MECH B')
+        C = TransferMechanism(name='MECH C')
+        comp = Composition(pathways=[A, B, C])
+        comp.add_projection(sender=C, receiver=A)
+        comp._analyze_graph()
+        assert set(comp.get_nodes_by_role(NodeRole.CYCLE)) == {A,B,C}
+        # Test that order of output_CIM.output ports follows order of Nodes in self.nodes
+        assert 'MECH A' in comp.output_CIM.output_ports.names[0]
+        assert 'MECH B' in comp.output_CIM.output_ports.names[1]
+        assert 'MECH C' in comp.output_CIM.output_ports.names[2]
+        # THE FOLLOWING PASS:
+        assert not set(comp.get_nodes_by_role(NodeRole.FEEDBACK_SENDER))
+        assert not set(comp.get_nodes_by_role(NodeRole.FEEDBACK_RECEIVER))
+
+    def test_three_node_cycle_with_FEEDBACK(self):
+        A = TransferMechanism()
+        B = TransferMechanism()
+        C = TransferMechanism()
+        comp = Composition(pathways=[A, B, C])
+        comp.add_projection(sender=C, receiver=A, feedback=True)
+        comp._analyze_graph()
+        assert not set(comp.get_nodes_by_role(NodeRole.CYCLE))
+        assert set(comp.get_nodes_by_role(NodeRole.FEEDBACK_SENDER)) == {C}
+        assert set(comp.get_nodes_by_role(NodeRole.INTERNAL)) == {B}
+        assert set(comp.get_nodes_by_role(NodeRole.FEEDBACK_RECEIVER)) == {A}
+
+    def  test_branch(self):
         a = TransferMechanism(default_variable=[0, 0])
         b = TransferMechanism()
         c = TransferMechanism()
@@ -6204,8 +6697,6 @@
         # assert set(comp.get_nodes_by_role(NodeRole.FEEDBACK_RECEIVER))=={a}
         # assert set(comp.get_nodes_by_role(NodeRole.FEEDBACK_SENDER))=={b}
 
-=======
->>>>>>> 3ab2d112
     def test_two_node_cycle(self):
         A = TransferMechanism()
         B = TransferMechanism()
@@ -6218,32 +6709,16 @@
         # assert set(comp.get_nodes_by_role(NodeRole.FEEDBACK_SENDER))=={B}
 
     def test_three_node_cycle(self):
-<<<<<<< HEAD
         A = TransferMechanism()
         B = TransferMechanism()
         C = TransferMechanism()
-=======
-        A = TransferMechanism(name='MECH A')
-        B = TransferMechanism(name='MECH B')
-        C = TransferMechanism(name='MECH C')
->>>>>>> 3ab2d112
         comp = Composition(pathways=[A, B, C])
         comp.add_projection(sender=C, receiver=A)
         comp._analyze_graph()
         assert set(comp.get_nodes_by_role(NodeRole.CYCLE)) == {A,B,C}
-<<<<<<< HEAD
         assert not set(comp.get_nodes_by_role(NodeRole.FEEDBACK_SENDER))
         result = comp.run(inputs={A:[3]})
         assert True
-=======
-        # Test that order of output_CIM.output ports follows order of Nodes in self.nodes
-        assert 'MECH A' in comp.output_CIM.output_ports.names[0]
-        assert 'MECH B' in comp.output_CIM.output_ports.names[1]
-        assert 'MECH C' in comp.output_CIM.output_ports.names[2]
-        # THE FOLLOWING PASS:
-        assert not set(comp.get_nodes_by_role(NodeRole.FEEDBACK_SENDER))
-        assert not set(comp.get_nodes_by_role(NodeRole.FEEDBACK_RECEIVER))
->>>>>>> 3ab2d112
 
     def test_three_node_cycle_with_FEEDBACK(self):
         A = TransferMechanism()
@@ -6256,16 +6731,10 @@
         assert set(comp.get_nodes_by_role(NodeRole.FEEDBACK_SENDER)) == {C}
         assert set(comp.get_nodes_by_role(NodeRole.INTERNAL)) == {B}
         assert set(comp.get_nodes_by_role(NodeRole.FEEDBACK_RECEIVER)) == {A}
-<<<<<<< HEAD
         result = comp.run(inputs={A:[3]})
         assert True
 
     def test_FEEDBACK_no_CYCLE(self):
-=======
-
-    def  test_FEEDBACK_no_CYCLE(self):
-        comp = Composition(name='comp')
->>>>>>> 3ab2d112
         A = ProcessingMechanism(name='A')
         B = ProcessingMechanism(name='B')
         C = ProcessingMechanism(name='C')
@@ -6281,13 +6750,6 @@
         assert not comp.get_nodes_by_role(NodeRole.CYCLE)
 
     def test_CYCLE_no_FEEDBACK(self):
-<<<<<<< HEAD
-        A = ProcessingMechanism(name='A')
-        B = ProcessingMechanism(name='B')
-        C = ProcessingMechanism(name='C')
-        comp = Composition(pathways=[A, B, C])
-        comp.add_projection(sender=C, receiver=A)
-=======
         comp = Composition(name='comp')
         A = ProcessingMechanism(name='MECH A')
         B = ProcessingMechanism(name='MECH B')
@@ -6311,7 +6773,6 @@
         B = ProcessingMechanism(name='MECH B')
         C = ProcessingMechanism(name='MECH C')
         comp.add_linear_processing_pathway([A, B, C, A])
->>>>>>> 3ab2d112
         comp._analyze_graph()
 
         # Test that order of output_CIM.output ports follows order of Nodes in self.nodes
