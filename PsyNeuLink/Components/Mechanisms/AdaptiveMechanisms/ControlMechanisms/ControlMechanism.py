--- conflicted
+++ resolved
@@ -30,17 +30,6 @@
 ---------------------------
 
 ControlMechanisms can be created using the standard Python method of calling the constructor for the desired type.
-<<<<<<< HEAD
-A ControlMechanism is also created automatically whenever a `system is created <System_Creation>`, and assigned as
-the `controller <System_Execution_Control>` for that system. The `outputStates <OutputState>` to be monitored by a
-ControlMechanism are specified in its `monitored_output_states` argument, which can take  a number of
-`forms <ObjectiveMechanism_Monitored_Values>`.  When the ControlMechanism is created, it automatically creates
-an ObjectiveMechanism that is used to monitor and evaluate the mechanisms and/or outputStates specified in its
-`monitor_for_control <ControlMechanism.monitor_for_control>` attribute.  The result of the evaluation is used to
-specify the value of the ControlMechanism's `ControlProjections <ControlProjection>`. How a ControlMechanism creates its
-ControlProjections and determines their value based on the outcome of its evaluation  depends on the
-`subclass <ControlMechanism>`.
-=======
 A ControlMechanism is also created automatically whenever a `system is created <System_Creation>`, and it is assigned as
 the `controller <System_Execution_Control>` for that system. The values to be monitored by the ControlMechanism are  
 specified in the **monitor_for_control** argument of its constructor, and the parameters it controls are specified in
@@ -82,7 +71,6 @@
 of one.  These are assigned to the ObjectiveMechanism's `monitored_values <ObjectiveMechanism>` attribute, and the
 ObjectiveMechanism is referenced by the ControlMechanism's 
 `monitoring_mechanism <ControlMechanism.monitoring_mechanism>` attribute.
->>>>>>> 49c63dfc
 
 ObjectiveMechanism monitors each mechanism and/or outputState listed in the ControlMechanism's
 'monitor_for_control <ControlMechanism.monitor_for_control>` attribute, and evaluates them using the its `function`.
@@ -633,13 +621,8 @@
 
         # Add ControlProjection to list of outputState's outgoing projections
         # (note: if it was deferred, it just added itself, skip)
-<<<<<<< HEAD
-        if not projection in state.efferents:
-            state.efferents.append(projection)
-=======
         if not control_projection in control_signal.efferents:
             control_signal.efferents.append(control_projection)
->>>>>>> 49c63dfc
 
         # Add ControlProjection to ControlMechanism's list of ControlProjections
         try:
