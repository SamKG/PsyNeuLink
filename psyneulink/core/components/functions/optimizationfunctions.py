--- conflicted
+++ resolved
@@ -1146,7 +1146,6 @@
         # self.tolerance = tolerance
         self.select_randomly_from_optimal_values = select_randomly_from_optimal_values
 
-<<<<<<< HEAD
         if seed is None:
             seed = get_global_seed()
         random_state = np.random.RandomState(np.asarray([seed]))
@@ -1154,10 +1153,6 @@
         # Assign args to params and functionParams dicts 
         params = self._assign_args_to_param_dicts(params=params,
                                                   random_state=random_state)
-=======
-        # Assign args to params and functionParams dicts
-        params = self._assign_args_to_param_dicts(params=params)
->>>>>>> 78b42636
 
         super().__init__(default_variable=default_variable,
                          objective_function=objective_function,
