--- conflicted
+++ resolved
@@ -1,10 +1,5 @@
-<<<<<<< HEAD
-from psyneulink.components.Process import process
-from psyneulink.globals.Keywords import *
-=======
 from psyneulink.components.process import Process
 from psyneulink.globals.keywords import *
->>>>>>> 78ef03fb
 
 DDM_prefs = ComponentPreferenceSet(
                 prefs = {
