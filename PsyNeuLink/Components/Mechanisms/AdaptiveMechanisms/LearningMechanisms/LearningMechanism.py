# Princeton University licenses this file to You under the Apache License, Version 2.0 (the "License");
# you may not use this file except in compliance with the License.  You may obtain a copy of the License at:
#     http://www.apache.org/licenses/LICENSE-2.0
# Unless required by applicable law or agreed to in writing, software distributed under the License is distributed
# on an "AS IS" BASIS, WITHOUT WARRANTIES OR CONDITIONS OF ANY KIND, either express or implied.
# See the License for the specific language governing permissions and limitations under the License.


# *******************************************  LearningMechanism *******************************************************

# DOCUMENT:
#    IF objective_mechanism IS  None, IT IS LEFT UNSPECIFIED (FOR FURTHER IMPLEMENTATION BY COMPOSITION)
#    THESE ARE HANDLED BY A MODULE METHOD _instantiate_objective_mechanism (AS PER OBJECTIVE MECHANISM):
#        IF objective_mechanism IS SPECIFIED AS ObjectiveMechanism, AN OBJECTIVE MECHANISM IS CREATED FOR IT
#        IF objective_mechanism IS SPECIFIED AS A MECHANISM OR OUTPUTSTATE,
#               a MappingProjection WITH AN IDENTITY MATRIX IS IMPLEMENTED FROM IT TO THE LearningMechanism

"""
.. _LearningMechanism_Overview:

Overview
--------

<<<<<<< HEAD
A LearningMechanism is a subtype of the AdaptiveMechanism Type of the Mechanism Category of Component
It implements a mechanism that calculates changes to a projection's parameters.
It's function takes the output of an ObjectiveMechanism (self.variable) and generates a
learning_signal (2d arry of parameter changes) to be used by the recipient of a LearningProjection
that projects from the LearningMechanism to a MappingProjection.
=======
A LearningMechanism is an `AdaptiveMechanism` that modifies a parameter (usually the `matrix <MappingProjection.matrix>`
of a `MappingProjection`.  It's function takes an `error_signal` (usually the output of an `ObjectiveMechanism` or
another `LearningMechanism`) and generates a `learning_signal` that is conveyed to a MappingProjection by way of a
`LearningProjection`.  A LearningMechanism can modify only MappingProjections that link ProcessingMechanisms in the
same `system <System>` or `process <Process>` to which it belongs, and is executed after all of the
ProcessingMechanisms in that system or process have been executed.  If it belongs to a system, it is executed before
the `ControlMechanism` for that system has been executed.
>>>>>>> 16fbefb5


@@@ SEARCH FOR LearningProjection_Automatic_Creation AND REPLACE WITH REFERENCE TO THIS LABEL:
.. _LearningMechanism_Creation:

Creating a LearningMechanism
----------------------------

LearningMechanisms can be created in any of the ways that can be used to `create mechanisms <Mechanism_Creation>`.
More commonly, however, they are created automatically in the following cases:

* when the learning attribute is specified for a :ref:`system <LINK>` or :ref:`process <LINK>`;

* when a `LearningProjection` (or the keyword `LEARNING`) is specified in the
  `tuple that specifies a MappingProjection <MappingProjection_Tuple_Specification>` in the `pathway` of a process;

* whenever a `LearningProjection` is created without specifying its `sender <LearningProjection.sender>` attribute.

In these instances, an `ObjectiveMechanism`, LearningProjections <LearningProjection>`, and any additional projections
required to implement learning that do not already exist are also instantiated.  These components are shown in the
:ref:`figure <LearningMechanism_Simple_Learning_Figure>` below, and described under
:ref:`Structure <LearningProjection_Structure>`).  If learning is specified for a process or system, these
are generated for each MappingProjection that will be modified by learning (e.g., for a process, this includes the
MappingProjections between each of the mechanisms in the `pathway` of the process).


.. _LearningMechanism_Simple_Learning_Figure:

    **Components of Learning**

    .. figure:: _static/LearningProjection_Simple_Learning_fig.jpg
       :alt: Schematic of mechanisms and projections involved in learning
       :scale: 50%

       Learning mechanisms (darker background) and associated projections created for a set of mechanisms specified for
       learning (lighter backgrounds).  Each mechanism is labeled by its type (uppler line, in bold) and its designated
       status in the process and/or system to which it belongs (lower line, caps).  Italicized labels beside each
       mechanism indicate the attributes of the LearningProjection with which they are associated.

.. _LearningProjection_Structure:


COMMENT:
    The `receiver <MappingProjection.MappingProjection.receiver>` for each of those MappingProjections is assigned as the
    `errorSource <LearningProjection.errorSource>` for the LearningProjection.  Each errorSource must project to a
    :doc:`MonitoringMechanism`, which is assigned as the the LearningSignal's sender, and provides it with an
    `error_signal`. If the `errorSource` assigned to a LearningProjection already has a projection to a
    MonitoringMechanism, then that mechanism is simply assigned as the LearningProjection's
    `sender <LearningProjection.sender>`; if the `errorSource` does not project to any MonitoringMechanism, then one is
    created for it at the same time that the LearningProjection is created.

    The type of MonitoringMechanism created depends on the type of learning. For `Reinforcement Learning <Reinforcement>`,
    a `ComparatorMechanism` is created, and given a MappingProjection from the `errorSource`. For
    `BackPropagation`, the type of  MonitoringMechanism created also depends on the `errorSource` itself.  If
    the `errorSource` provides the output that will be compared with the target stimulus then, as for Reinforcement
    Learning, a ComparatorMechanism is created.  This is the case if the `errorSource` is a standalone
    mechanism (one not in a process or system), the `TERMINAL` mechanism of a standalone process (i.e., one not
    in a system), or the `TERMINAL` mechanism of a system.  However, if the `errorSource` lies deeper in a process
    or system -- that is, if it is an `ORIGIN` or `INTERNAL` mechanism -- then a `WeightedErrorMechanism` mechanism
    is created.  This gets its error information from the MonitoringMechanism for the `errorSource` "after" it in the
    process or system (i.e., the one to which it projects, and that is one closer to
    the target).  Therefore, a MappingProjection is created that projects to it from that next `errorSource`.
COMMENT

Structure
---------

The following components are involved in and/or required for learning
(see :ref:`figure above <LearningMechanism_Simple_Learning_Figure>`),
and are `implemented automatically <LearningMechanism_Creation>` when learning is specified:

**MappingProjection**: the projection that is modified by the LearningMechanism.  The LearningMechanism sends a
`LearningProjection` to the `parameterState <ParameterState>` for the `matrix <MappingProjection.matrix>` parameter
of that MappingProjection.

**Error source**: the ProcessingMechanism to which the `MappingProjection` that is being learned projects;  it is the
mechanism responsible for the component of the error that the LearningMechanism tries to reduce.  It is
referenced by the LearningMechanism's `error_source` attribute.  The `error_source` must project to either an
`ObjectiveMechanism` or another LearningMechanism (see below). By default, the projection from the error_source
comes from its `primary outputState <OutputState_Primary>`, but a different outputState can be specified by
including an entry with `MONITOR_FOR_LEARNING` as its key in a
`parameter dictionary <ParameterState_Specifying_Parameters>` for the `error_source`, and assigning it a list with
the desired outputState(s) as its value.  When a LearningMechanism is `created automatically, if its `error_source`
already has a projection to an ObjectiveMechanism or anotherLearningMechanism, then that is used; if its
`error_source` does not project to one of these, then one of the appropriate type is created (see below)
and assigned a MappingProjection from the `error_source`.

.. _LearningProjection_MonitoringMechanism:

**ObjectiveMechanism or another LearningMechanism**:  This calculates the `error_signal` used by the current
LearningMechanism to reduce the contribution of its `error_source` to the error.  Which of these is required, and how it
calculates the `error_signal`, depend on the `function <LearningProjection.function>` that the LearningMechanism uses
for learning. For `Reinforcement`, an `ObjectiveMechanism` is always used. This receives a MappingProjection directly
from the `error_source <LearningProjection.errorSource>`, and receives a **target** stimulus from the process or
system to

xxxxxx

which the `errorSource <LearningProjection.errorSource>` belongs.  It calculates the `error_signal` by comparing the
output of the `errorSource <LearningProjection.errorSource>` with the target stimulus provided when the process or
system is `run <Run_Targets>`. For `BackPropagation`, the type of MonitoringMechanism depends on the
`errorSource <LearningProjection.errorSource>`. If the `errorSource <LearningProjection.errorSource>` receives a target
directly, then a `ComparatorMechanism` is used.  This is the case if the `errorSource <LearningProjection.errorSource>`
is a standalone mechanism (one not in a process or system), the `TERMINAL` mechanism of a standalone
process (i.e., one not in a system), the `TERMINAL` mechanism of a system, or it has been specified explicitly as a
`TARGET <LINK>` mechanism.  However, if the `errorSource <LearningProjection.errorSource>` lies deeper in any process
to which it  belongs (i.e., it is not a `TERMINAL` mechanism), and has not been explicitly specified as a
`TARGET <LINK>` and therefore does not receive a target directly, then a `WeightedErrorMechanism` mechanism is used.
This receives a MappingProjection carrying its error information from the MonitoringMechanism for the
`errorSource <LearningProjection.errorSource>` "after" it in the process (i.e., the one to which it projects, and that
is one closer to the target), rather than from a target stimulus. It calculates its `error_signal` by taking account of
the contribution that its `errorSource <LearningProjection.errorSource>` makes to the `error_signal` of the *next*
mechanism in the process or system.

**LearningProjection**:  this calculates the changes to the `matrix <MappingProjection.MappingProjection.matrix>`
parameter of the MappingProjection to which the LearningProjection projects (i.e., the owner of its
`receiver <LearningProjection.receiver>`), so as to reduce the error generated by its
`errorSource <LearningProjection.errorSource>`. It uses the `error_signal` received from the `MonitoringMechanism` (i.e.,
the owner of its `sender <LearningProjection.sender>`), to which the `errorSource <LearningProjection.errorSource>`
projects. The weight changes it provides to its `receiver <LearningProjection.receiver>`are stored in its
`weightChangeMatrix` attribute.

.. _LearningProjection_Targets:

**TARGET mechanisms**: receive the targets specified for learning.  When learning is specified for a `process
<Process_Learning>` or `system <System_Execution_Learning>`, the `MonitoringMechanism(s) <MonitoringMechanism>`  that
will receive its `targets <Run_Targets>` (specified in the call to its :keyword:`execute` or :keyword:`run` method)
are identified and designated as `TARGET` mechanisms. These are listed in the process` or system's
:keyword:`targetMechanisms` attribute. All other MonitoringMechanism(s) are designated as `MONITORING`. `TARGET`
mechanisms must be `ComparatorMechanisms <ComparatorMechanism>`; if the `BackPropagation` function is used for
learning, they must also be associated with (i.e., receive a projection from) a `TERMINAL` mechanism.  It is
important to note that, for this purpose, the status of a mechanism in a system takes precedence over its status in
any of the processes to which it belongs. This means that, although all of the `TERMINAL` mechanisms of a system are
associated with `TARGET` mechanisms, this *not* necessarily true for the `TERMINAL` mechanism of a process.  This is
because a mechanism may be the `TERMINAL` mechanism of a process, but not of the system to which it belongs
(see :ref:`figure below <_LearningProjection_Target_vs_Terminal_Figure>` for an example).  In such cases, the mechanism
is assigned a WeightedErrorMechanism rather than a ComparatorMechanism for learning, and is designated as a
`MONITORING` mechanism and *not* a `TARGET` mechanism.

.. _LearningProjection_Target_vs_Terminal_Figure:

    **TERMINAL** and **TARGET** Mechanisms in Learning

    .. figure:: _static/LearningProjection_TERMINAL_vs_TARGET_fig.jpg
       :alt: Schematic of mechanisms and projections involved in learning
       :scale: 50 %

       Mechanism 3 is the `TERMINAL` mechanism for Process A, However, it is also an `INTERNAL` mechanism of Process B.
       Therefore, Mechanism 3 is designated as an `INTERNAL` mechanism for the system, and Mechanism 4 is its `TERMINAL`
       mechanism. As a consequence, if `BackPropagation` is used for learning, then Mechanism 4 is assigned a
       `ComparatorMechanism` and designated as a `TARGET`, while Mechanism 3 is assigned a `WeightedErrorMechanism` and
       designated as a `MONITORING` mechanism.  This also means that, as long as Process A is specified as part of that
       system, it cannot be executed on its own with learning enabled (since it will have no `TARGET`)

.. _LearningProjection_Function:

**Function**:  calculates the changes to the `matrix <MappingProjection.MappingProjection.matrix>` parameter
of the LearningProjection's `mappingProjection required to reduce the error for its
`errorSource <LearningProjection.errorSource>`.  The result is assigned to the LearningProjection's
`weightChangeMatrix` attribute. The default `function <LearningProjection.function>` is BackPropagation` (also known
as the *Generalized Delta Rule*; see
`Rumelhart et al., 1986 <http://www.nature.com/nature/journal/v323/n6088/abs/323533a0.html>`_). However, it can be
assigned to other functions that implement different learning algorithms, as long as it is compatible with the
:keyword:`function` of the LearningProjection's `errorSource <LearningProjection.errorSource>` (how the `error_signal`
is computed depends on the nature of the function that generated the error); failure to match the `function
<LearningProjection.function>` for the LearningProjection with  the :keyword:`function` of its
`errorSource <LearningProjection.errorSource>`  will generate an error.

.. _LearningProjection_Execution:

Execution
---------

LearningMechanisms are executed after all of the ProcessingMechanisms in a process or system have executed,
including the ObjectiveMechanism(s) that provide the `error_signal` to each LearningMechanism.  When the
LearningMechanism is executed, it uses its `error_signal` to calculate changes to the
`matrix <MappingProjection.MappingProjection.matrix>` of its `MappingProjection`. Changes to the matrix are
calculated so as to reduce the `error_signal`. The changes are assigned as the `value <LearningProjection.value>` of
the `LearningProjection` from the LearningMechanism to the MappingProjection, but are not applied to
its `matrix <MappingProjection.MappingProjection.matrix>` until the next time the `MappingProjection` is executed
(see :ref:`Lazy Evaluation <LINK>` for an explanation of "lazy" updating).

.. _LearningMechanism_Class_Reference:

Class Reference
---------------

"""


from PsyNeuLink.Components.Mechanisms.ProcessingMechanisms.ObjectiveMechanism import ObjectiveMechanism
from PsyNeuLink.Components.Mechanisms.ProcessingMechanisms.ObjectiveMechanism import _objective_mechanism_role
from PsyNeuLink.Components.Mechanisms.ProcessingMechanisms.ProcessingMechanism import ProcessingMechanism_Base
from PsyNeuLink.Components.Mechanisms.AdaptiveMechanisms.AdaptiveMechanism import AdaptiveMechanism_Base
from PsyNeuLink.Components.Projections.MappingProjection import MappingProjection
from PsyNeuLink.Components.Projections.Projection import *
from PsyNeuLink.Components.Projections.Projection import _is_projection_spec
from PsyNeuLink.Components.States.OutputState import OutputState
from PsyNeuLink.Components.States.ParameterState import ParameterState
from PsyNeuLink.Components.Functions.Function import BackPropagation, Logistic

# Params:

parameter_keywords.update({LEARNING_PROJECTION})
projection_keywords.update({LEARNING_PROJECTION})

def _is_learning_spec(spec):
    """Evaluate whether spec is a valid learning specification

    Return :keyword:`true` if spec is LEARNING or a valid projection_spec (see Projection._is_projection_spec
    Otherwise, return :keyword:`False`

    """
    if spec is LEARNING:
        return True
    else:
        return _is_projection_spec(spec)


# Used to index variable:
ACTIVATION_INPUT_INDEX = 0
ACTIVATION_OUTPUT_INDEX = 1
ERROR_OUTPUT_INDEX = 2
ERROR_SIGNAL_INDEX = 3

# Used to name inputStates:
ACTIVATION_INPUT = 'activation_input'     # inputState
ACTIVATION_OUTPUT = 'activation_output'   # inputState
ERROR_SIGNAL = 'error_signal'             # inputState and outputState
LEARNING_SIGNAL = 'learning_signal'       #                outputState

input_state_names =  [ACTIVATION_INPUT, ACTIVATION_OUTPUT, ERROR_SIGNAL]
output_state_names = [LEARNING_SIGNAL, ERROR_SIGNAL]

ERROR_SOURCE = 'error_source'

MECH_LEARNING_RATE = 'mech_learning_rate'

DefaultTrainingMechanism = ObjectiveMechanism

class LearningMechanismError(Exception):
    def __init__(self, error_value):
        self.error_value = error_value

    def __str__(self):
        return repr(self.error_value)


class LearningMechanism(AdaptiveMechanism_Base):
    """
    LearningMechanism(                       \
                 variable,                   \
                 error_source                \
                 function=BackPropagation    \
                 mech_learning_rate=None     \
                 params=None,                \
                 name=None,                  \
                 prefs=None)

<<<<<<< HEAD
    A LearningMechanism is a subtype of the `AdaptiveMechanism` Type of the `Mechanism <Mechanism>` Category of
    Component.  It implements a projection that modifies the matrix parameter of a `MappingProjection`.
=======
    Implements a mechanism that modifies the `matrix <MappingProjection.matrix>` parameter of a `MappingProjection`.
>>>>>>> 16fbefb5

    COMMENT:
        Description:
            LearningMechanism is a subtype of the AdaptiveMechanism Type of the Mechanism Category of Component
            It implements a mechanism that calculates changes to a projection's parameters.
            It's function takes the output of an ObjectiveMechanism (self.variable) and generates a
            learning_signal (2d arry of parameter changes) to be used by the recipient of a LearningProjection
            that projects from the LearningMechanism to a MappingProjection.

        Learning function:
            Generalized delta rule:
            dE/dW  =          learning_rate   *    dE/dA          *       dA/dW             *    I
            weight = weight + (learning_rate  * error_derivative  *  activation_derivative  *  input)
            for sumSquared error fct =        (target - output)
            for logistic activation fct =                           output * (1-output)
            where:
                output = activity of output (target) units (higher layer)
                input = activity of sending units (lower layer)
            Needs:
            - activation_derivative:  get from FUNCTION of sample_activation_mechanism/receiver_mech
                                      assumes derivative of Logistic unless otherwise specified
            - error_derivative:  get from FUNCTION of error_source/next_level_mech;  but handled in ObjectiveMechanism

        Class attributes:
            + className = LEARNING_MECHANISM
            + componentType = ADAPTIVE_MECHANISM
            + paramClassDefaults (dict):
                + FUNCTION (Function): (default: BP)
                + FUNCTION_PARAMS:
                    + LEARNING_RATE (value): (default: 1)
            + paramNames (dict)
            + classPreference (PreferenceSet): LearningSignalPreferenceSet, instantiated in __init__()
            + classPreferenceLevel (PreferenceLevel): PreferenceLevel.TYPE

        Class methods:
            None

        MechanismRegistry:
            All instances of LearningMechanism are registered in MechanismRegistry, which maintains an
              entry for the subclass, a count for all instances of it, and a dictionary of those instances
    COMMENT

    Arguments
    ---------
    variable : List or 2d np.array
        takes four items specifying: 1) the input to the `MappingProjection` being learned; 2) the resulting output of
        the mechanism to which it projects; the output of the next mechanism in the pathway; and the error signal
        from the next LearningMechanism in the pathway (see `variable <LearningMechanism.variable>` for details).

    COMMENT
        activation_derivative : Function or function
            specifies the derivative of the function of the mechanism that receives the `MappingProjection` being learned
            (see `activation_derivative` for details).
    COMMENT

    error_source : ObjectiveMechanism or LearningMechanism
        specifies the mechanism from which the LearningMechanism gets its `error_signal` (see `error_source` for
        details).

    function : LearningFunction or function
        specifies the function used to compute the `learning_signal` (see `function <LearningMechanism.function>` for
        details).

    mech_learning_rate : float
        specifies the learning rate for this LearningMechanism (see `mech_learning_rate` for details).

    params : Optional[Dict[param keyword, param value]]
        a `parameter dictionary <ParameterState_Specifying_Parameters>` that specifies the parameters for the
        projection, its function, and/or a custom function and its parameters. By default, it contains an entry for
        the projection's default `function <LearningProjection.function>` and parameter assignments.  Values specified
        for parameters in the dictionary override any assigned to those parameters in arguments of the constructor.

    name : str : default LearningProjection-<index>
        a string used for the name of the LearningProjection.
        If not is specified, a default is assigned by ProjectionRegistry
        (see :doc:`Registry <LINK>` for conventions used in naming, including for default and duplicate names).

    prefs : Optional[PreferenceSet or specification dict : Projection.classPreferences]
        the `PreferenceSet` for the LearningProjection.
        If it is not specified, a default is assigned using `classPreferences` defined in __init__.py
        (see :doc:`PreferenceSet <LINK>` for details).


    Attributes
    ----------

    componentType : LEARNING_PROJECTION

    variable : 2d np.array
        has three items, each of which is a 1d np.array: `activation_input`, `activation_output`, and `error_signal`.

    activation_input : 1d np.array
        the input to the `MappingProjection` being learned.

    activation_output : 1d np.array
        the output of the mechanism that receives the `MappingProjection` being learned.

    COMMENT:
        activation_derivative : Function or function
            the derivative of the function of the mechanism that receives the `MappingProjection` being learned.
    COMMENT

    COMMENT:
        error_output : 1d np.array
            the output of the next mechanism in the pathway (the one to which the `error_signal` pertains, and projected
            to by the mechanism that receives the projection being learned). Typically this comes from  the
            `LearningMechanism` for that next mechanism.  However, if the current LearningMechanism is for the last
            mechanism in a sequence of mechanisms being learned (often, but not necessarily a `TERMINAL` mechanism),
            then error_output is set to an array of 1's with a length equal to the length of the `error_signal`.
    COMMENT

    error_signal : 1d np.array
        the error signal, typically generated by an `LearningMechanism` associated with the next mechanism in the
        learning sequence (i.e., the one projected to by the mechanism that receives the `MappingProjection` being
        learned).  If the LearningMechanism is for the last projection in a sequence being learned (often,
        but not necessarily the one that projects to the `TERMINAL` mechanism), or is an isolated (or only) projection
        being learned, then the `error_signal` comes from an `ObjectiveMechanism` that calculates the error from that
        receiver mechanism's output and a target input to the process being learned.

    error_source : ObjectiveMechanism or LearningMechanism
        the mechanism from which the LearningMechanism gets its `error_signal`.  The LearningMechanism receives a
        projection from the `error_source` to its `ERROR_SIGNAL inputState <LearningMechanism.inputStates>`.
        If the `error_source` is an ObjectiveMechanism, the projection is from its
        `primary outputState <OutputState_Primary>`.  If the `error_source` is another LearningMechanism,
        the projection is from its `ERROR_SIGNAL outputState <LearningMechanism.outputStates>`.  In either case,
        the MappingProjection uses an `IDENTITY_MATRIX`, and so the value of the outputState used for the
        `error_source` must be equal in length to the value of the LearningMechanism's `ERROR_SIGNAL` inputstate.

    COMMENT:
       MOVE THIS TO Backpropagation
        error_matrix : List or 2d np.array
            the matrix for the `MappingProjection` that projects *from* the mechanism that receives the MappingProjection
            being learned, *to* the next mechanism in the process or system, from which the `error_signal` was generated.
    COMMENT

    function : LearningFunction or function : default BackPropagation
        specifies function used to compute the `learning_signal`.  Must take the following arguments:
        `input` (list or 1d array), `output` (list or 1d array), `derivative` (function) and `error` (list or 1d array).

    mech_learning_rate : float : default 1.0
        determines the learning rate for the LearningMechanism.  It is used to specify the `learning_rate` parameter
        for the LearningMechanism's `learning function <LearningMechanism.function>`;  It is superceded by specification
        of a learning_rate for the `process <Process.Process_Base.learning_rate>` or
        `system <System.System_Base.learning_rate>` if either of those is specified.

    # objective_mechanism : Optional[ObjectiveMechanism or OutputState]
    #     the 'mechanism <Mechanism>` or its `outputState <OutputState>` that provides the `error_signal`
    #     used by the LearningMechanism's `function <LearningMechanism.function>` to compute the `learning_signal`.
    #     Typically this is an `ObjectiveMechanism`.

    learning_signal : 2d np.array
        matrix of changes to be used by recipient of `LearningProjection` to adjust its parameters (e.g.,
        matrix weights, in rows correspond to sender, columns to receiver); same as `value <LearningMechanism.value>`.

    value : 2d np.array
        same as `learning_signal`.

    name : str : default LearningProjection-<index>
        the name of the LearningMechanism.
        Specified in the `name` argument of the constructor for the projection;
        if not is specified, a default is assigned by ProjectionRegistry
        (see :doc:`Registry <LINK>` for conventions used in naming, including for default and duplicate names).

    prefs : PreferenceSet or specification dict : Projection.classPreferences
        the `PreferenceSet` for projection.
        Specified in the `prefs` argument of the constructor for the projection;
        if it is not specified, a default is assigned using `classPreferences` defined in __init__.py
        (see :doc:`PreferenceSet <LINK>` for details).

    """

    componentType = LEARNING_MECHANISM
    className = componentType
    suffix = " " + className

    classPreferenceLevel = PreferenceLevel.TYPE

    # variableClassDefault = None

    paramClassDefaults = Projection_Base.paramClassDefaults.copy()
    paramClassDefaults.update({
        INPUT_STATES:input_state_names,
        OUTPUT_STATES:[{NAME:LEARNING_SIGNAL,
                        INDEX:0},
                       {NAME:ERROR_SIGNAL,
                        INDEX:1}]
    })

    @tc.typecheck
    def __init__(self,
                 variable:tc.any(list, np.ndarray),
                 error_source:tc.optional(Mechanism)=None,
                 function:is_function_type=BackPropagation,
                 mech_learning_rate:float=1.0,
                 params=None,
                 name=None,
                 prefs:is_pref_set=None,
                 context=None):

        # Assign args to params and functionParams dicts (kwConstants must == arg names)
        params = self._assign_args_to_param_dicts(error_source=error_source,
                                                  function=function,
                                                  mech_learning_rate=mech_learning_rate,
                                                  params=params)

        # # USE FOR IMPLEMENTATION OF deferred_init()
        # # Store args for deferred initialization
        # self.init_args = locals().copy()
        # self.init_args['context'] = self
        # self.init_args['name'] = name
        # delete self.init_args[ERROR_MATRIX]
        # delete self.init_args[MECH_LEARNING_RATE]

        # # Flag for deferred initialization
        # self.value = DEFERRED_INITIALIZATION

        super().__init__(variable=variable,
                         params=params,
                         name=name,
                         prefs=prefs,
                         context=self)

    def _validate_variable(self, variable, context=None):
        """Validate that variable has exactly three items: activation_input, activation_output and error_signal
        """

        super()._validate_variable(variable, context)

        if len(self.variable) != 3:
            raise LearningMechanismError("Variable for {} ({}) must have three items ({}, {}, and {})".
                                format(self.name, self.variable,
                                       ACTIVATION_INPUT,
                                       ACTIVATION_OUTPUT,
                                       ERROR_SIGNAL))

        # Validate that activation_input, activation_output, and error_signal are numeric and lists or 1d np.ndarrays
        for i in range(len(self.variable)):
            item_num_string = ['first', 'second', 'third'][i]
            item_name = input_state_names[i]
            if not np.array(self.variable[i]).ndim == 1:
                raise LearningMechanismError("The {} item of variable for {} ({}:{}) is not a list or 1d np.array".
                                              format(item_num_string, self.name, item_name, self.variable[i]))
            if not (is_numeric(self.variable[i])):
                raise LearningMechanismError("The {} item of variable for {} ({}:{}) is not numeric".
                                              format(item_num_string, self.name, item_name, self.variable[i]))

        # self.activation_input = self.variable[ACTIVATION_INPUT_INDEX]
        # self.activation_output = self.variable[ACTIVATION_OUTPUT_INDEX]
        # self.error_signal = self.variable[ERROR_SIGNAL_INDEX]

    def _validate_params(self, request_set, target_set=None, context=None):
        """Validate error_source as an Objective mechanism or another LearningMechanism
        """

        super()._validate_params(request_set=request_set, target_set=target_set,context=context)

        try:
            if not isinstance(target_set[ERROR_SOURCE], (ObjectiveMechanism, LearningMechanism)):
                raise LearningMechanismError("{} arg for {} must be an ObjectiveMechanism or another LearningMechanism".
                                             format(ERROR_SOURCE, self.name))

        except KeyError:
            pass

    def _instantiate_attributes_before_function(self, context=None):
        """Instantiates MappingProjection from error_source (if specified) to the LearningMechanism
        """

        super()._instantiate_attributes_before_function(context=context)

        if self.error_source:
            _instantiate_error_signal_projection(sender=self.error_source, receiver=self)


    def _instantiate_function(self, context=None):
        super()._instantiate_function(context=context)


    def _execute(self,
                variable=None,
                runtime_params=None,
                clock=CentralClock,
                time_scale = TimeScale.TRIAL,
                context=None):
        """Execute LearningMechanism function and return learning_signal

        :return: (2D np.array) self.learning_signal
        """

        # # MODIFIED 3/4/17 NEW:
        # # If error signal is from Objective function, make input = 1 so that when BP multiplies by it nothing happens
        # # if self.inputStates[ERROR_SIGNAL].receivesFromProjections:
        # if not INITIALIZING in context:
        #     if isinstance(self.error_source, ObjectiveMechanism):
        #         variable[ACTIVATION_INPUT_INDEX] = np.ones_like(variable[ACTIVATION_INPUT_INDEX])
        # # MODIFIED 3/4/17 END

        # COMPUTE LEARNING SIGNAL (dE/dW):
        self.learning_signal, self.error_signal = self.function(variable=variable, context=context)

        if not INITIALIZING in context and self.reportOutputPref:
            print("\n{} weight change matrix: \n{}\n".format(self.name, self.learning_signal))

        # # TEST PRINT:
        # print("\n@@@ EXECUTED: {}".format(self.name))

        self.value = [self.learning_signal, self.error_signal]
        return self.value


# IMPLEMENTATION NOTE:  THIS SHOULD BE MOVED TO COMPOSITION ONCE THAT IS IMPLEMENTED
def _instantiate_error_signal_projection(sender, receiver):
    """Instantiate a MappingProjection to carry an error_signal to a LearningMechanism

    Can take as the sender an `ObjectiveMechanism` or a `LearningMechanism`.
    If the sender is an ObjectiveMechanism, uses its `primary outputState <OutputState_Primary>`.
    If the sender is a LearningMechanism, uses its `ERROR_SIGNAL outputState <LearningMechanism.outputStates>`.
    The receiver must be a LearningMechanism; its `ERROR_SIGNAL inputState <LearningMechanism.inputStates>` is used.
    Uses and IDENTITY_MATRIX for the MappingProjection, so requires that the sender be the same length as the receiver.

    """

    if isinstance(sender, ObjectiveMechanism):
        sender = sender.outputState
    elif isinstance(sender, LearningMechanism):
        sender = sender.outputStates[ERROR_SIGNAL]
    else:
        raise LearningMechanismError("Sender of the error signal projection {} must be either "
                                     "an ObjectiveMechanism or a LearningMechanism".
                                     format(sender))

    if isinstance(receiver, LearningMechanism):
        receiver = receiver.inputStates[ERROR_SIGNAL]
    else:
        raise LearningMechanismError("Receiver of the error signal projection {} must be a LearningMechanism".
                                     format(receiver))

    if len(sender.value) != len(receiver.value):
        raise LearningMechanismError("The length of the outputState ({}) for the sender ({}) of "
                                     "the error signal projection does not match "
                                     "the length of the inputState ({}) for the receiver ({})".
                                     format(len(sender.value), sender.owner.name,
                                            len(receiver.value),receiver.owner.name))

    return MappingProjection(sender=sender,
                             receiver=receiver,
                             matrix=IDENTITY_MATRIX)<|MERGE_RESOLUTION|>--- conflicted
+++ resolved
@@ -21,13 +21,6 @@
 Overview
 --------
 
-<<<<<<< HEAD
-A LearningMechanism is a subtype of the AdaptiveMechanism Type of the Mechanism Category of Component
-It implements a mechanism that calculates changes to a projection's parameters.
-It's function takes the output of an ObjectiveMechanism (self.variable) and generates a
-learning_signal (2d arry of parameter changes) to be used by the recipient of a LearningProjection
-that projects from the LearningMechanism to a MappingProjection.
-=======
 A LearningMechanism is an `AdaptiveMechanism` that modifies a parameter (usually the `matrix <MappingProjection.matrix>`
 of a `MappingProjection`.  It's function takes an `error_signal` (usually the output of an `ObjectiveMechanism` or
 another `LearningMechanism`) and generates a `learning_signal` that is conveyed to a MappingProjection by way of a
@@ -35,7 +28,6 @@
 same `system <System>` or `process <Process>` to which it belongs, and is executed after all of the
 ProcessingMechanisms in that system or process have been executed.  If it belongs to a system, it is executed before
 the `ControlMechanism` for that system has been executed.
->>>>>>> 16fbefb5
 
 
 @@@ SEARCH FOR LearningProjection_Automatic_Creation AND REPLACE WITH REFERENCE TO THIS LABEL:
@@ -295,12 +287,7 @@
                  name=None,                  \
                  prefs=None)
 
-<<<<<<< HEAD
-    A LearningMechanism is a subtype of the `AdaptiveMechanism` Type of the `Mechanism <Mechanism>` Category of
-    Component.  It implements a projection that modifies the matrix parameter of a `MappingProjection`.
-=======
     Implements a mechanism that modifies the `matrix <MappingProjection.matrix>` parameter of a `MappingProjection`.
->>>>>>> 16fbefb5
 
     COMMENT:
         Description:
