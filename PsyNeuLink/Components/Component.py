# Princeton University licenses this file to You under the Apache License, Version 2.0 (the "License");
# you may not use this file except in compliance with the License.  You may obtain a copy of the License at:
#     http://www.apache.org/licenses/LICENSE-2.0
# Unless required by applicable law or agreed to in writing, software distributed under the License is distributed
# on an "AS IS" BASIS, WITHOUT WARRANTIES OR CONDITIONS OF ANY KIND, either express or implied.
# See the License for the specific language governing permissions and limitations under the License.


# ********************************************** Component  ************************************************************


"""

.. _Component_Overview:

Overview
--------

Component is the base class for all of the objects used to create compositions (`processes <Process>` or 
`systems <System>`) in PsyNeuLink.  It defines a common set of attributes possessed, and methods used by all 
component objects.

.. _Component_Creation:

Creating a Component
--------------------

A Component is never created directly.  However, its __init__ method is always called when a subclass is instantiated;
that, in turn, calls a standard set of methods (listed `below <Component_Methods>`) as part of the initialization 
procedure.

.. _Component_Structure:

Component Structure
-------------------

.. _Component_Attributes:

Component Attributes
~~~~~~~~~~~~~~~~~~~~

Every component has the following set of core attributes that govern its operation:

.. _Component_Variable:

* **variable** - the value of the `variable <Component.variable>` attribute is used as the input to its 
  `function <Component.function>`.  Specification of the variable in the constructor for a component determines both 
  its format (e.g., whether it's value is numeric, its dimensionality and shape if it is an array, etc.) as well as 
  its default value (the value used when the component is executed and no input is provided). 

.. _Component_Function:

* **function** - the `function <Component.function>` attribute determines the computation that a component carries out.  
  It is always a PsyNeuLink `Function <Function>` object (itself a PsyNeuLink component).
  
  .. note::
     The `function <Component.function>` of a component can be assigned either a `Function <Function>` object or any
     other callable object in python.  If the latter is assigned, it will be "wrapped" in a `UserDefinedFunction`.  
  
  All components have a default `function <Component.function>` (with a default set of parameters), that is used if it 
  is not otherwise specified.  The `function <Component.function>` can be specified in the 
  function argument of the constructor for the component, using one of the following: 

    * **class** - this must be a subclass of `Function <Function>`, as in the following example::   

        my_component = SomeComponent(function=SomeFunction)
      
      This will create a default instance of the specified subclass, using default values for its parameters. 
    |
    * **Function** - this can be either an existing `Function <Function>` object or the constructor for one, as in the
      following examples:
            
        my_component = SomeComponent(function=SomeFunction)
        
        or
        
        some_function = SomeFunction(some_param=1)
        my_component = SomeComponent(some_function)
        
      The specified Function will be used as a template to create a new Function object that is assigned to the 
      `function_object` attribute of the component, the `function <Function.function>` of which will be assigned as  
      the 'function <Component.function>` attribute of the component.
    
      .. note::
      
        In the current implementation of PsyNeuLink, if a `Function <Function>` object (or the constructor for one) is 
        used to specify the `function <Component.function>` attribute of a component, the Function object specified (or 
        created) is used to determine attributes of the Function object created for and assigned to the component, but  
        is not *itself* assigned to the component.  This is so that `Functions <Function>` can be used as templates for 
        more than one component, without being assigned simultaneously to multiple components.

  A `function <Component.function>` can also be specified in an entry of a 
  `parameter specification dictionary <Mechanism_Creation>` assigned to the `params <Component.params>` argument of the 
  constructor for the component, with the keyword FUNCTION as its key, and one of the specifications above as its 
  value, as in the following example::  

        my_component = SomeComponent(params={FUNCTION:SomeFunction(some_param=1)})

* **function_params** - the `function_params <Component.function>` attribute contains a dictionary of the parameters 
  for the component's `function <Component.function>` and their values.  Each entry is the name of a parameter, and
  its value the value of that parameter.  This dictionary is read-only.  The parameters for the 
  `function_params <Component.function>` can be specified when the component is created in one of the following ways:
  
  * in the **constructor** for a Function -- if that is used to specify the `function <Component.function>` argument,
    as in the following example::

        my_component = SomeComponent(function=SomeFunction(some_param=1, some_param=2)

  * in an argument of the **component's constructor** -- if all of the allowable functions for a component's
    `function <Component.function>` share some or all of their parameters in common, the shared paramters may appear 
    as arguments in the constructor of the component itself, which can be used to set their values.

  * in an entry of a `parameter specification dictionary <Mechanism_Creation>` assigned to the 
    `params <Component.params>` argument of the constructor for the component.  The entry must use the keyword 
    FUNCTION_PARAMS as its key, and its value must be a dictionary containing the parameters and their values.
    The key for each entry in the FUNCTION_PARAMS dictionary must be the name of a parameter, and its value the 
    parameter's value, as in the example below::
    
        my_component = SomeComponent(function=SomeFunction
                                     params={FUNCTION_PARAMS:{SOME_PARAM=1, SOME_OTHER_PARAM=2}})

  The parameters for a `function <Component.function>` can be modified after it has been created by assigning the 
  new value to the corresponding attribute of the component's `function_object`; for example, if the name of the
  parameter is mole, it can be modified as follows::
  
        my_component.function_object.mole = 6.0221409
  
  COMMENT:       
      See `ParameterState_Specifying_Parameters` for details of parameter specification.
  COMMENT

.. _Component_Function_Object:

* **function_object** - the `function_object` attribute refers to the `Function <Function>` assigned to the component; 
  its `function <Function.function>` is assigned to the `function <Component>` attribute of the component.  The 
  parameters of the Function can be modified by assigning values to the attributes corresponding to those parameters 
  (see `function_params` above).

.. _Component_User_Params:

* **user_params** - the `user_params` attribute contains a dictionary of all of the user-modifiable attributes for the
  the component.  This dictionary is read-only.  Changes to the value of an attribute must be made by assigning a 
  value to the attribute directly.
..  
COMMENT:
  INCLUDE IN DEVELOPERS' MANUAL
    * **paramClassDefaults**
    
    * **paramInstanceDefaults**
COMMENT

* **value** - the `value <Component.value>` attribute contains the result (return value) of the component's 
  `function <Component.function>` after the function is called.     
..
* **name** - the `name <Component.name>` attribute contains the name assigned to the component when it was created.  
  If it was not specified, a default is assigned by the registry for subclass (see :doc:`Registry <LINK>` for 
  conventions used in assigning default names and handling of duplicate names).
..
* **prefs** - the `prefs <Components.prefs>` attribute contains the `PreferenceSet` assigned to the component when
  it was created.  If it was not specified, a default is assigned using `classPreferences` defined in __init__.py
  Each individual preference is accessible as an attribute of the component, the name of which is the name of the
  preference (see `PreferenceSet <LINK>` for details).  

COMMENT:
* **log**
COMMENT


COMMENT:
   INCLUDE IN DEVELOPERS' MANUAL
      
    .. _Component_Methods:
    
    Component Methods
    ~~~~~~~~~~~~~~~~~
    
    There are two sets of methods that belong to every component: one set that is called when it is initialized; and 
    another set that can be called to perform various operations common to all components.  Each of these is described 
    briefly below.  All of these methods can be overridden by subclasses to implement customized operations, however   
    it is strongly recommended that the method be called on super() at some point, so that the standard operations are 
    carried out.  Whether customization operations should be performed before or after the call to super is discussed in 
    the descriptions below where relevant. 
    
    .. _Component_Initialization_Methods:
    
    Initialization Methods
    ^^^^^^^^^^^^^^^^^^^^^^
    
    These methods can be overridden by the subclass to customize the initialization process, but should always call the
    corresponding method of the Component base class (using ``super``) to insure full initialization.  There are two
    categories of initializion methods:  validation and instantiation.  
    
    
    .. _Component_Validation_Methods:
    
    * **Validation methods** perform a strictly *syntactic* check, to determine if a value being validated conforms 
    to the format expected for it by the component (i.e., the type of the value and, if it is iterable, the type its 
    elements and/or its length).  The value itself is not checked in any other way (e.g., whether it equals a particular 
    value or falls in a specified range).  If the validation fails, and exception is raised.  Validation methods never 
    make changes the actual value of an attribute, but they may change its format (e.g., from a list to an ndarray) to
    comply with requirements of the component.
    
      * `_validate_variable <Component._validate_variable>` validates the value provided to the keyword:`variable` 
        argument in the constructor for the component.  If it is overridden, customized validation should generally 
        performed *prior* to the call to super(), to allow final processing by the Component base class. 
        
      * `_validate_params <Component._validate_params>` validates the value of any parameters specified in the 
        constructor for the component (whether they are made directly in the argument for a parameter, or in a 
        `parameter specification dictionary <Mechanism_Creation>`.  If it is overridden by a subclass, customized 
        validation should generally be performed *after* the call to super().
    
    * **Instantiation methods** create, assign, and/or perform *semantic* checks on the values of component attributes.  
      Semantic checks may include value and/or range checks, as well as checks of formatting and/or value 
      compatibility with other attributes of the component and/or the attributes of other components (for example, the
      _instantiate_function method checks that the input of the component's `function <Comonent.function>` is compatible 
      with its `variable <Component.variable>`).
    
      * `_instantiate_defaults <Component._instantiate_defaults>` first calls the validation methods, and then  
        assigns the default values for all of the attributes of the instance of the component being created.
        
        _instantiate_attributes_before_function
        _instantiate_function
        _instantiate_attributes_after_function
    
    .. _Component_Callable_Methods:
    
    Callable Methods
    ^^^^^^^^^^^^^^^^
    
    initialize
    assign_params
    reset_params
    execute
COMMENT

.. _Component_Execution:

Execution
~~~~~~~~~

Calls the :keyword:`execute` method of the subclass that, in turn, calls its :keyword:`function`.

COMMENT:
   INCLUDE IN DEVELOPERS' MANUAL
    .. _Component_Class_Reference:
    
    Class Reference
    ---------------
COMMENT

COMMENT:

This module defines the Component abstract class

It also contains:

- arg_name definitions for primary component categories:
    Process
    Mechanism
        types:
            DDM
            [PDP]
    Projection
        types:
            MappingProjection
            ControlProjection
            LearningProjection
    Function
COMMENT

"""

from collections import OrderedDict
from PsyNeuLink.Globals.Utilities import *
from PsyNeuLink.Globals.Preferences.ComponentPreferenceSet import *

class ResetMode(Enum):
    CURRENT_TO_INSTANCE_DEFAULTS = 0
    INSTANCE_TO_CLASS = 1
    ALL_TO_CLASS_DEFAULTS = 2

# Prototype for implementing params as objects rather than dicts
# class Params(object):
#     def __init__(self, **kwargs):
#         for arg in kwargs:
#             self.__setattr__(arg, kwargs[arg])

# Transitional type:
#    for implementing params as attributes that are accessible via current paramsDicts
#    (until params are fully implemented as objects)
from collections import UserDict
class ParamsDict(UserDict):
<<<<<<< HEAD
    """
    
    """
=======
    """Create, set and get attribute of owner for each key in dict
    
    Creates and maintains an interface to attributes of a component via a dict:
        - any assignment to an entry of the dict creates or updates the value of the attribute with the name of the key
        - any query retrieves the value of the attribute with the name of the key
    Dict itself is maintained in self.data
    
    Notes:  
    * This provides functionality similar to the __dict__ attribute of a python object, 
        but is restricted to the attributes relevant to its role as a PsyNeuLink component.
    * It insures that any instantiation of a function_params attribute is a ReadOnlyOrderedDict
     
    """

>>>>>>> 9e37acdf
    def __init__(self, owner, dict=None):
        super().__init__()
        self.owner = owner
        if dict:
            self.update(dict)
        # if there is a function_params entry in the dict, ensure its entry is created as a ReadOnlyOrderedDict
        if FUNCTION_PARAMS in dict:
            self[FUNCTION_PARAMS] = ReadOnlyOrderedDict(name=FUNCTION_PARAMS)
            for param_name in sorted(list(dict[FUNCTION_PARAMS].keys())):
                self[FUNCTION_PARAMS].__additem__(param_name, dict[FUNCTION_PARAMS][param_name])

    def __getitem__(self, key):

        try:
            # Try to retrieve from attribute of owner object
            return getattr(self.owner, key)
        except AttributeError:
            # If the owner has no such attribute, get from params dict entry
            return super().__getitem__(key)

    def __setitem__(self, key, item):

        # if key is function_params, make sure it creates a ReadOnlyOrderedDict for the value of the entry
        if key is FUNCTION_PARAMS:
            if not isinstance(item, (dict, UserDict)):
                raise ComponentError("Attempt to assign non-dict ({}) to {} attribute of {}".
                                     format(item, FUNCTION_PARAMS, self.owner.name))
            function_params = ReadOnlyOrderedDict(name=FUNCTION_PARAMS)
            for param_name in sorted(list(item.keys())):
                function_params.__additem__(param_name, item[param_name])
            item = function_params

        # keep local dict of entries
        super().__setitem__(key, item)
        # assign value to attrib
        setattr(self.owner, key, item)


parameter_keywords = set()

# Used as templates for requiredParamClassDefaultTypes for COMPONENT:
class Params(object):
    def __init__(self, **kwargs):
        for arg in kwargs:
            self.__setattr__(arg, kwargs[arg])


class dummy_class:
    def dummy_method(self):
        pass
def dummy_function():
    pass
method_type = type(dummy_class().dummy_method)
function_type = type(dummy_function)

class ComponentLog(IntEnum):
    NONE            = 0
    ALL = 0
    DEFAULTS = NONE


class ComponentError(Exception):
     def __init__(self, error_value):
         self.error_value = error_value

     def __str__(self):
         return repr(self.error_value)

# *****************************************   COMPONENT CLASS  ********************************************************


class Component(object):
    """Implement parent class for Components used by Process, Mechanism, State, and Projection class categories

        Every component is associated with:
         - child class componentName
         - type
         - input (self.variable)
         - execute (method): called to execute it;  it in turn calls self.function
         - function (method): carries out object's core computation
             it can be referenced either as self.function, self.params[FUNCTION] or self.paramsCurrent[FUNCTION]
         - function_object (Function): the object to which function belongs (and that defines it's parameters)
         - output (value: self.value)
         - outputValue (return from self.execute: concatenated set of values of outputStates)
         - class and instance variable defaults
         - class and instance param defaults
        The components's execute method (<subclass>.execute is the component's primary method
            (e.g., it is the one called when process, mechanism, state and projections objects are updated);
            the following attributes for or associated with the method are defined for every component object:
                + execute (method) - the execute method itself
                + value (value) - the output of the execute method
            the latter is used for typing and/or templating other variables (e.g., self.variable):
                type checking is generally done using Utilities.iscompatible(); for iterables (lists, tuples, dicts):
                    if the template (the "reference" arg) has entries (e.g., [1, 2, 3]), comparisons will include length
                    if the template is empty (e.g., [], {}, or ()), length will not be checked
                    if the template has only numbers, then the candidate must as well


        The component itself can be called without any arguments (in which case it uses its instance defaults) or
            one or more variables (as defined by the subclass) followed by an optional params dictionary
        The variable(s) can be a function reference, in which case the function is called to resolve the value;
            however:  it must be "wrapped" as an item in a list, so that it is not called before being passed
                      it must of course return a variable of the type expected for the variable
        The default variableList is a list of default values, one for each of the variables defined in the child class
        The params argument is a dictionary; the key for each entry is the parameter name, associated with its value.
            + component subclasses can define the param FUNCTION:<method or Function class>
        The component can be called with a params argument, which should contain entries for one or more of its params;
            - those values will be assigned to paramsCurrent at run time (overriding previous values in paramsCurrent)
            - if the component is called without a variable and/or params argument, it uses paramInstanceDefaults
        The instance defaults can be assigned at initialization or using the _instantiate_defaults class method;
            - if instance defaults are not assigned on initialization, the corresponding class defaults are assigned
        Parameters can be REQUIRED to be in paramClassDefaults (for which there is no default value to assign)
            - for all classes, by listing the name and type in requiredParamClassDefaultTypes dict of the Function class
            - in subclasses, by inclusion in requiredParamClassDefaultTypes (via copy and update) in class definition
            * NOTE: inclusion in requiredParamClasssDefault simply acts as a template;  it does NOT implement the param
        Each component child class must initialize itself by calling super(childComponentName).__init__()
            with a default value for its variable, and optionally an instance default paramList.

        A subclass MUST either:
            - implement a <class>.function method OR
            - specify paramClassDefaults[FUNCTION:<Function>];
            - this is checked in Component._instantiate_function()
            - if params[FUNCTION] is NOT specified, it is assigned to self.function (so that it can be referenced)
            - if params[FUNCTION] IS specified, it assigns it's value to self.function (superceding existing value):
                self.function is aliased to it (in Component._instantiate_function):
                    if FUNCTION is found on initialization:
                        if it is a reference to an instantiated function, self.function is pointed to it
                        if it is a class reference to a function:
                            it is instantiated using self.variable and FUNCTION_PARAMS (if they are there too)
                            this works, since _validate_params is always called after _validate_variable
                            so self.variable can be used to initialize function
                            to the method referenced by paramInstanceDefaults[FUNCTION] (see below)
                    if paramClassDefaults[FUNCTION] is not found, it's value is assigned to self.function
                    if neither paramClassDefaults[FUNCTION] nor self.function is found, an exception is raised
        - self.value is determined for self.execute which calls self.function in Component._instantiate_function

        NOTES:
            * In the current implementation, validation is:
              - top-level only (items in lists, tuples and dictionaries are not checked, nor are nested items)
              - for type only (it is oblivious to content)
              - forgiving (e.g., no distinction is made among numberical types)
            * However, more restrictive validation (e.g., recurisve, range checking, etc.) can be achieved
                by overriding the class _validate_variable and _validate_params methods

    Class attributes:
        + className
        + suffix - " " + className (used to create subclass and instance names)
        + componentCategory - category of Component (i.e., process, mechanism, projection, learning, function)
        + componentType - type of component within a category
                             (e.g., TransferMechanism, MappingProjection, ControlProjection, etc.)
        + requiredParamClassDefaultTypes - dict of param names and types that all subclasses of Component must
        implement;

    Class methods:
        - _validate_variable(variable)
        - _validate_params(request_set, target_set, context)
        - _instantiate_defaults(variable, request_set, assign_missing, target_set, default_set=None
        - reset_params()
        - _check_args(variable, params)
        - _assign_args_to_param_dicts(params, param_names, function_param_names)

    Instance attributes:
        + name
        + componentName - name of particular Function (linear, exponential, integral, etc.)
        + variableClassDefault (value)
        + variableClassDefault_np_info (ndArrayInfo)
        + variableInstanceDefault (value)
        + _variable_not_specified
        + variable (value)
        + variable_np_info (ndArrayInfo)
        + function (method)
        + function_object (Function)
        + paramClassDefaults:
            + FUNCTION
            + FUNCTION_PARAMS
        + paramInstanceDefaults
        + paramsCurrent
        # + parameter_validation
        + user_params
        + runtime_params_in_use
        + recording

    Instance methods:
        + function (implementation is optional; aliased to params[FUNCTION] by default)
    """

    #region CLASS ATTRIBUTES
    className = "COMPONENT"
    suffix = " " + className
# IMPLEMENTATION NOTE:  *** CHECK THAT THIS DOES NOT CAUSE ANY CHANGES AT SUBORDNIATE LEVELS TO PROPOGATE EVERYWHERE
    componentCategory = None
    componentType = None

    initMethod = INIT_FULL_EXECUTE_METHOD

    classPreferenceLevel = PreferenceLevel.SYSTEM
    # Any preferences specified below will override those specified in SystemDefaultPreferences
    # Note: only need to specify setting;  level will be assigned to SYSTEM automatically
    # classPreferences = {
    #     kwPreferenceSetName: 'ComponentCustomClassPreferences',
    #     kp<pref>: <setting>...}

    # Determines whether variableClassDefault can be changed (to match an variable in __init__ method)
    variableClassDefault_locked = False


    # Names and types of params required to be implemented in all subclass paramClassDefaults:
    # Notes:
    # *  entry values here do NOT implement the param; they are simply used as type specs for checking (in __init__)
    # * kwComponentCategory (below) is used as placemarker for Component.Function class; replaced in __init__ below
    #              (can't reference own class directly class block)
    requiredParamClassDefaultTypes = {}
    paramClassDefaults = {}
    #endregion

    def __init__(self,
                 variable_default,
                 param_defaults,
                 name=None,
                 prefs=None,
                 context=None):
        """Assign default preferences; enforce required params; validate and instantiate params and execute method

        Initialization arguments:
        - variable_default (anything): establishes type for the variable, used for validation
        - params_default (dict): assigned as paramInstanceDefaults
        Note: if parameter_validation is off, validation is suppressed (for efficiency) (Component class default = on)

        :param variable_default: (anything but a dict) - value to assign as variableInstanceDefault
        :param param_defaults: (dict) - params to be assigned to paramInstanceDefaults
        :param log: (ComponentLog enum) - log entry types set in self.componentLog
        :param name: (string) - optional, overrides assignment of default (componentName of subclass)
        :return:
        """

        # # MODIFIED 8/14/16 NEW:
        # # PROBLEM: variable has different name for different classes;  need to standardize name across classes
        # try:
        #     if self.value is DEFERRED_INITIALIZATION:
        #         defer_init = True
        # except AttributeError:
        #     pass
        # else:
        #     if defer_init:
        #         self.init_args = locals().copy()
        #         del self.init_args['self']
        #         # del self.init_args['__class__']
        #         return
        context = context + INITIALIZING + ": " + COMPONENT_INIT

        # These insure that subclass values are preserved, while allowing them to be referred to below
        self.variableInstanceDefault = None
        self.paramInstanceDefaults = {}

        # self.componentName = self.componentType
        try:
            self.componentName = self.componentName or self.componentType
        except AttributeError:
            self.componentName = self.componentType
        #endregion

        #region ENFORCE REGISRY
        if self.__class__.__bases__[0].__bases__[0].__bases__[0].__name__ is 'ShellClass':
            try:
                self.__class__.__bases__[0].registry
            except AttributeError:
                raise ComponentError("{0} is a category class and so must implement a registry".
                                    format(self.__class__.__bases__[0].__name__))
        #endregion

        #region ASSIGN PREFS

        # If a PreferenceSet was provided, assign to instance
        if isinstance(prefs, PreferenceSet):
            self.prefs = prefs
            # FIX:  CHECK LEVEL HERE??  OR DOES IT NOT MATTER, AS OWNER WILL BE ASSIGNED DYNAMICALLY??
        # Otherwise, if prefs is a specification dict instantiate it, or if it is None assign defaults
        else:
            self.prefs = ComponentPreferenceSet(owner=self, prefs=prefs, context=context)
        #endregion

        # MODIFIED 9/11/16 NEW:
        # IMPLEMENTATION NOTE:  This is nice and all, but:
        #                       - property version only works for getter, and for class (can't access instance values)
        #                       - attribute version works for getter, but setter sets the attribute and not the pref
        #                       So, for now, hard coding property setters and getters for each preference (see below)
        # Assign prefs to attributes on object
        # for pref in self.prefs.prefsList:
            # # Generate attribute for each pref that returns value of the pref
            # PROBLEM: MAKING AN ASSIGNMENT TO THE ATTRIBUTE WILL NOT AFFECT THE PREFERENCE, JUST THIS ATTRIBUTE
            # setattr(self,
            #         underscore_to_camelCase(pref),
            #         getattr(getattr(self, 'prefs'), underscore_to_camelCase(pref)))
            # PROBLEM: THIS REQUIRES THAT THE PROPERTY IS PUT ON THE CLASS, WHICH GENERATES UNDESIRABLE BEHAVIORS
            #          ALSO, SETTER WON'T WORK PROPERLY HERE EITHER
            # # IMPLEMENT: WITHOUT SETTER:
            # setattr(type(self),
            #         underscore_to_camelCase(pref),
            #         property(lambda self: getattr(getattr(self, 'prefs'), underscore_to_camelCase(pref))))
            # # IMPLEMENT: WITH SETTER:
            # pref_name = underscore_to_camelCase(pref)
            # setattr(type(self),
            #         pref_name,
            #         property(lambda self: getattr(getattr(self, 'prefs'), pref_name),
            #                  lambda self, value: setattr(getattr(getattr(self, 'prefs'), pref_name),
            #                                              pref_name,
            #                                              value)))
        # MODIFIED 9/11/16 END

        #region ASSIGN LOG
        self.log = Log(owner=self)
        self.recording = False
        # Used by run to store return value of execute
        self.results = []
        #endregion


        #region ENFORCE REQUIRED CLASS DEFAULTS

        # All subclasses must implement variableClassDefault
        # Do this here, as _validate_variable might be overridden by subclass
        try:
            if self.variableClassDefault is NotImplemented:
                raise ComponentError("variableClassDefault for {} must be assigned a value or \'None\'".
                                     format(self.componentName))
        except AttributeError:
            raise ComponentError("variableClassDefault must be defined for {} or its base class".
                                format(self.componentName))
        #endregion

        #region CHECK FOR REQUIRED PARAMS

        # All subclasses must implement, in their paramClassDefaults, params of types specified in
        #     requiredClassParams (either above or in subclass defintion)
        # Do the check here, as _validate_params might be overridden by subclass
        for required_param, type_requirements in self.requiredParamClassDefaultTypes.items():
            # # Replace 'Function' placemarker with class reference:
            # type_requirements = [self.__class__ if item=='Function' else item for item in type_requirements]

            # get type for kwComponentCategory specification
            import PsyNeuLink.Components.Functions.Function
            if kwComponentCategory in type_requirements:
               type_requirements[type_requirements.index(kwComponentCategory)] = \
                   type(PsyNeuLink.Components.Functions.Function.Function_Base)

            if required_param not in self.paramClassDefaults.keys():
                raise ComponentError("Param {} must be in paramClassDefaults for {}".
                                    format(required_param, self.name))

            # If the param does not match any of the types specified for it in type_requirements
            # (either as a subclass or instance of the specified subclass):
            try:
                required_param_value = self.paramClassDefaults[required_param]
                if inspect.isclass(required_param_value):
                    OK = (any(issubclass(required_param_value, type_spec) for type_spec in type_requirements))
                else:
                    OK = (any(isinstance(required_param_value, type_spec) for type_spec in type_requirements))
                if not OK:
                    type_names = format(" or ".join("{!s}".format(type.__name__) for (type) in type_requirements))
                    raise ComponentError("Value ({}) of param {} is not appropriate for {};"
                                        "  requires one of the following types: {}".
                                        format(required_param_value.__name__, required_param, self.name, type_names))
            except TypeError:
                pass
        #endregion

        #region ASSIGN DEFAULTS
        # Validate the set passed in and assign to paramInstanceDefaults
        # By calling with assign_missing, this also populates any missing params with ones from paramClassDefaults
        self._instantiate_defaults(variable=variable_default,
                             request_set=param_defaults, # requested set
                             assign_missing=True,        # assign missing params from classPreferences to instanceDefaults
                             target_set=self.paramInstanceDefaults, # destination set to which params are being assigned
                             default_set=self.paramClassDefaults,   # source set from which missing params are assigned
                             context=context
                             )
        #endregion

        #region SET CURRENT VALUES OF VARIABLE AND PARAMS
        self.variable = self.variableInstanceDefault

        self.paramsCurrent = self.paramInstanceDefaults

        self.runtime_params_in_use = False
        #endregion

        #region VALIDATE FUNCTION (self.function and/or self.params[function, FUNCTION_PARAMS])
        self._validate_function(context=context)
        #endregion

        #region INSTANTIATE ATTRIBUTES BEFORE FUNCTION
        # Stub for methods that need to be executed before instantiating function
        #    (e.g., _instantiate_sender and _instantiate_receiver in Projection)
        self._instantiate_attributes_before_function(context=context)
        #endregion

        #region INSTANTIATE FUNCTION and assign output (by way of self.execute) to self.value
        self._instantiate_function(context=context)
        #endregion

        #region INSTANTIATE ATTRIBUTES AFTER FUNCTION
        # Stub for methods that need to be executed after instantiating function
        #    (e.g., instantiate_output_state in Mechanism)
        self._instantiate_attributes_after_function(context=context)
        #endregion

#endregion

    def _deferred_init(self, context=None):
        """Use in subclasses that require deferred initialization
        """
        if self.value is DEFERRED_INITIALIZATION:

            # Flag that object is now being initialized
            # Note: self.value will be resolved to the object's value as part of initialization
            #       (usually in _instantiate_function)
            self.value = INITIALIZING

            del self.init_args['self']

            # Delete function since super doesn't take it as an arg;
            #   the value is stored in paramClassDefaults in assign_ags_to_params_dicts,
            #   and will be restored in _instantiate_function
            try:
                del self.init_args['function']
            except KeyError:
                pass

            try:
                del self.init_args['__class__']
            except KeyError:
                pass

            # Delete reference to dict created by paramsCurrent -> ParamsDict
            try:
                del self.init_args['__pydevd_ret_val_dict']
            except KeyError:
                pass

            # If name is None, mark as deferred so that name can be customized
            #    using info that has become available at time of deferred init
            self.init_args['name'] = self.init_args['name'] or ('deferred_init_' + self.className) or \
                                     DEFERRED_DEFAULT_NAME

            # Complete initialization
            super(self.__class__,self).__init__(**self.init_args)

    def _assign_args_to_param_dicts(self, **kwargs):
        """Assign args passed in __init__() to params

        Get args and their corresponding values from call to self.__init__()
        - get default values for all args and assign to class.paramClassDefaults if they have not already been
        - assign arg values to local copy of params dict
        - override those with any values specified in params dict passed as "params" arg
        """

        # Get args in call to __init__ and create access to default values
        sig = inspect.signature(self.__init__)
        default = lambda val : list(sig.parameters.values())[list(sig.parameters.keys()).index(val)].default

        def parse_arg(arg):
            # Resolves the string value of any args that use keywords as their name
            try:
                name = eval(arg)
            except NameError:
                name = arg
            if inspect.isclass(name):
                name = arg
            return name

        # ASSIGN DEFAULTS TO paramClassDefaults
        # Check if defaults have been assigned to paramClassDefaults, and if not do so
        for arg in kwargs:

            arg_name = parse_arg(arg)


            # The params arg (nor anything in it) is never a default
            if arg_name is kwParams:
                continue

            # Check if param exists in paramClassDefaults
            try:
                self.paramClassDefaults[arg]

            # param corresponding to arg is NOT in paramClassDefaults, so add it
            except:
                # If arg is FUNCTION and it's default is an instance (i.e., not a class)
                if arg_name is FUNCTION and not inspect.isclass(default(arg)):

                    # FIX: REFACTOR Component._instantiate_function TO USE COPY OF INSTANTIATED function

                    function = default(arg)
                    from PsyNeuLink.Components.Functions.Function import Function
                    from inspect import isfunction

                    # It is a PsyNeuLink Function
                    if isinstance(function, Function):
                        # Set it to the class (for compatibility with current implementation of _instantiate_function()
                        # and put its params in FUNCTION_PARAMS
                        self.paramClassDefaults[arg] = default(arg).__class__
                        self.paramClassDefaults[FUNCTION_PARAMS] = default(arg).user_params.copy()

                    # It is a generic function
                    elif isfunction(function):
                        # Assign to paramClassDefaults as is (i.e., don't convert to class), since class is generic
                        # (_instantiate_function also tests for this and leaves it as is)
                        self.paramClassDefaults[arg] = function
                    else:
                        raise ComponentError("Unrecognized object ({}) specified as function for {}".
                                             format(function, self.name))

                # Get defaults values for args listed in FUNCTION_PARAMS
                # Note:  is not an arg, but rather used to package args that belong to a non-instantiated function
                elif arg is FUNCTION_PARAMS:
                    self.paramClassDefaults[FUNCTION_PARAMS] = {}
                    for item in kwargs[arg]:
                        self.paramClassDefaults[FUNCTION_PARAMS][item] = default(item)
                else:
                    if inspect.isclass(default(arg)) and issubclass(default(arg),inspect._empty):
                        raise ComponentError("PROGRAM ERROR: \'{}\' parameter of {} must be assigned a default value "
                                             "in its constructor or in paramClassDefaults (it can be \'None\')".
                                             format(arg, self.__class__.__name__))
                    self.paramClassDefaults[arg] = default(arg)

            # param corresponding to arg IS already in paramClassDefaults, so ignore
            else:
                continue

        # ASSIGN ARG VALUES TO params dicts

        # IMPLEMENTATION NOTE:  Use OrderedDicts for params (as well as user_params and user_param_for_instantiation)
        #                       to insure a consistent order of retrieval (e.g., EVC ControlSignalGridSearch);
        params = OrderedDict() # this is for final params that will be returned;
        params_arg = {}        # this captures values specified in a params arg, that are used to override arg values
        ignore_FUNCTION_PARAMS = False

        # Sort kwargs so that params are entered in params OrderedDict in a consistent (alphabetical) order
        for arg in sorted(list(kwargs.keys())):

            # Put any values (presumably in a dict) passed in the "params" arg in params_arg
            if arg is kwParams:
                params_arg = kwargs[arg]
                continue

            arg_name = parse_arg(arg)

            # For function:
            if arg_name is FUNCTION:

                function = kwargs[arg]

                # function arg is a class
                if inspect.isclass(function):
                    params[FUNCTION] = function
                    # Get copy of default params
                    # IMPLEMENTATION NOTE: this is needed so that function_params gets included in user_params and
                    #                      thereby gets instantiated as a property in _create_attributes_for_user_params
                    params[FUNCTION_PARAMS] = ReadOnlyOrderedDict(name=FUNCTION_PARAMS)
                    for param_name in sorted(list(function().user_params.keys())):
                        params[FUNCTION_PARAMS].__additem__(param_name, function().user_params[param_name])
                    continue

                # function arg is not a class (presumably an object)
                # FIX: REFACTOR Function._instantiate_function TO USE INSTANTIATED function
                else:
                    # Get params from instantiated function
                    # FIX: DOES THIS OVER-WRITE FUNCTION_PARAMS??
                    #      SHOULD IF THEY WERE DERIVED FROM PARAM_CLASS_DEFAULTS;
                    #      BUT SHOULDN'T IF THEY CAME FROM __init__ ARG (I.E., KWARGS)
                    # FIX: GIVE PRECEDENCE TO FUNCTION PARAMS SPECIFIED IN FUNCTION_PARAMS
                    # FIX:     OVER ONES AS ARGS FOR FUNCTION ITSELF
                    # FIX: DOES THE FOLLOWING WORK IN ALL CASES
                    # FIX:    OR DOES TO REINTRODUCE THE OVERWRITE PROBLEM WITH MULTIPLE CONTROL SIGNALS (IN EVC SCRIPT)
                    # FIX: AND, EVEN IF IT DOES, WHAT ABOUT ORDER EFFECTS:
                    # FIX:    CAN IT BE TRUSTED THAT function WILL BE PROCESSED BEFORE FUNCTION_PARAMS,
                    # FIX:     SO THAT FUNCTION_PARAMS WILL ALWAYS COME AFTER AND OVER-RWITE FUNCTION.USER_PARAMS

                    from PsyNeuLink.Components.Functions.Function import Function
                    from inspect import isfunction

                    # It is a PsyNeuLink Function
                    # IMPLEMENTATION NOTE:  REPLACE THIS WITH "CONTINUE" ONCE _instantiate_function IS REFACTORED TO
                    #                       TO ALLOW Function SPECIFICATION (VS. ONLY CLASS)
                    if isinstance(function, Function):
                        # Set it to the class (for compatibility with current implementation of _instantiate_function()
                        params[FUNCTION] = function.__class__
                        # Create ReadOnlyDict for FUNCTION_PARAMS and copy function's params into it
                        params[FUNCTION_PARAMS] = ReadOnlyOrderedDict(name=FUNCTION_PARAMS)
                        for param_name in sorted(list(function.user_params_for_instantiation.keys())):
                            params[FUNCTION_PARAMS].__additem__(param_name,
                                                                function.user_params_for_instantiation[param_name])

                    # It is a generic function
                    elif isfunction(function):
                        # Assign as is (i.e., don't convert to class), since class is generic
                        # (_instantiate_function also tests for this and leaves it as is)
                        params[FUNCTION] = function
                        # FIX: UNCOMMENT WHEN EVC IS GIVEN A PREF SET
                        # if self.verbosePref:
                        #     warnings.warn("{} is not a PsyNeuLink Function, "
                        #                   "therefore runtime_params cannot be used".format(default(arg).__name__))
                    else:
                        raise ComponentError("Unrecognized object ({}) specified as function for {}".
                                             format(fct, self.name))

                    ignore_FUNCTION_PARAMS = True

            elif arg_name is FUNCTION_PARAMS:

                # If function was instantiated object, FUNCTION_PARAMS came from it, so ignore additional specification
                if ignore_FUNCTION_PARAMS:
                    continue
                # # MODIFIED 4/9/17 OLD:
                # params[FUNCTION_PARAMS] = kwargs[arg]
                # MODIFIED 4/9/17 NEW:
                params[FUNCTION_PARAMS] = ReadOnlyOrderedDict(name=FUNCTION_PARAMS)
                for param_name in sorted(list(kwargs[arg].keys())):
                    params[FUNCTION_PARAMS].__additem__(param_name,kwargs[arg][param_name])
                # MODIFIED 4/9/17 END

            # For standard params, assign arg and its default value to paramClassDefaults
            else:
                params[arg] = kwargs[arg]

        # Add or override arg values with any specified in params dict (including FUNCTION_PARAMS)
        if params_arg:

            try:
                # Update params[FUNCTION_PARAMS] with any from param_arg[FUNCTION_PARAMS] (specified in the constructor)
                for param_name in params_arg[FUNCTION_PARAMS].keys():
                    params[FUNCTION_PARAMS].__additem__(param_name, params_arg[FUNCTION_PARAMS][param_name])
                # Convert params_arg[FUNCTION_PARAMS] to ReadOnlyOrderedDict and update it with params[FUNCTION_PARAMS];
                #    this is needed so that when params is updated below,
                #    it updates with the full and updated params[FUNCTION_PARAMS] (i.e, a complete set, from above)
                #    and not just whichever ones were in params_arg[FUNCTION_PARAMS]
                #    (i.e., if the user just specified a subset)
                if isinstance(params_arg[FUNCTION_PARAMS], dict):
                    function_params = params_arg[FUNCTION_PARAMS]
                    params_arg[FUNCTION_PARAMS] = ReadOnlyOrderedDict(name=FUNCTION_PARAMS)
                    for param_name in sorted(list(function_params.keys())):
                        params_arg[FUNCTION_PARAMS].__additem__(param_name, function_params[param_name])
                for param_name in sorted(list(params[FUNCTION_PARAMS].keys())):
                    params_arg[FUNCTION_PARAMS].__additem__(param_name, params[FUNCTION_PARAMS][param_name])
            except KeyError:
                pass

            params.update(params_arg)

        # Save user-accessible params
        # self.user_params = params.copy()
        self.user_params = ReadOnlyOrderedDict(name=USER_PARAMS)
        for param_name in sorted(list(params.keys())):
            self.user_params.__additem__(param_name, params[param_name])


        # Cache a (deep) copy of the user-specified values;  this is to deal with the following:
        #    • _create_attributes_for_user_params assigns properties to each param in user_params;
        #    • the setter for those properties (in make_property) also assigns its value to its entry user_params;
        #    • paramInstanceDefaults are assigned to paramsCurrent in Component.__init__ assigns
        #    • since paramsCurrent is a ParamsDict, it assigns the values of its entries to the corresponding attributes
        #         and the setter assigns those values to the user_params
        #    • therefore, assignments of paramInstance defaults to paramsCurrent in __init__ overwrites the
        #         the user-specified vaules (from the constructor args) in user_params
        self.user_params_for_instantiation = OrderedDict()
        from collections import Iterable
        for param_name in sorted(list(self.user_params.keys())):
            param_value = self.user_params[param_name]
            if isinstance(param_value, (str, np.ndarray, tuple)):
                self.user_params_for_instantiation[param_name] = param_value
            elif isinstance(param_value, Iterable):
                self.user_params_for_instantiation[param_name] = type(self.user_params[param_name])()
                # DICT
                if isinstance(param_value, dict):
                    for k, v in param_value.items():
                        self.user_params_for_instantiation[param_name][k] = v
                elif isinstance(param_value, ReadOnlyOrderedDict):
                    for k in sorted(list(param_value.keys())):
                        self.user_params_for_instantiation[param_name].__additem__(k,param_value[k])
                # SET
                elif isinstance(param_value, set):
                    for i in param_value:
                        self.user_params_for_instantiation[param_name].add(i)
                # OTHER ITERABLE
                else:
                    for i in range(len(param_value)):
                        self.user_params_for_instantiation[param_name].append(param_value[i])
            else:
                self.user_params_for_instantiation[param_name] = param_value

        # Provide opportunity for subclasses to filter final set of params in class-specific way
        # Note:  this is done here to preserve identity of user-specified params assigned to user_params above
        self._filter_params(params)

        # Create property on self for each parameter in user_params
        self._create_attributes_for_user_params(**self.user_params)

        # Return params only for args:
        return params

    def _filter_params(self, params):
        """This provides an opportunity for subclasses to modify the final set of params in a class-specific way;

        Note:
        The default (here) allows user-specified params to override entries in paramClassDefaults with the same name
        """
        pass

    def _create_attributes_for_user_params(self, **kwargs):

        from PsyNeuLink.Components.Functions.Function import Function, Function_Base
        for arg_name, arg_value in kwargs.items():
            if not any(hasattr(parent_class, arg_name) for parent_class in self.__class__.mro()):
                setattr(self.__class__, arg_name, make_property(arg_name, arg_value))
            setattr(self, '_'+arg_name, arg_value)


    def _check_args(self, variable, params=None, target_set=None, context=None):
        """validate variable and params, instantiate variable (if necessary) and assign any runtime params

        Called by functions to validate variable and params
        Validation can be suppressed by turning parameter_validation attribute off
        target_set is a params dictionary to which params should be assigned;
           otherwise, they are assigned to paramsCurrent;

        Does the following:
        - instantiate variable (if missing or callable)
        - validate variable if PARAM_VALIDATION is set
        - assign runtime params to paramsCurrent
        - validate params if PARAM_VALIDATION is set


        :param variable: (anything but a dict) - variable to validate
        :param params: (dict) - params to validate
        :target_set: (dict) - set to which params should be assigned (default: self.paramsCurrent)
        :return:
        """

        # If function is called without any arguments, get default for variable
        if variable is None:
            variable = self.variableInstanceDefault # assigned by the Function class init when initializing

        # If the variable is a function, call it
        if callable(variable):
            variable = variable()

        # Validate variable if parameter_validation is set and the function was called with a variable
        if self.prefs.paramValidationPref and not variable is None:
            if context:
                context = context + SEPARATOR_BAR + FUNCTION_CHECK_ARGS
            else:
                context = FUNCTION_CHECK_ARGS
            self._validate_variable(variable, context=context)
        else:
            self.variable = variable

        # If target_set is not specified, use paramsCurrent
        if target_set is None:
            target_set = self.paramsCurrent

        # # MODIFIED 11/27/16 OLD:
        # # If parameter_validation is set, the function was called with params,
        # #   and they have changed, then validate requested values and assign to target_set
        # if self.prefs.paramValidationPref and params and not params is None and not params is target_set:
        #     # self._validate_params(params, target_set, context=FUNCTION_CHECK_ARGS)
        #     self._validate_params(request_set=params, target_set=target_set, context=context)

        # If params have been passed, treat as runtime params and assign to paramsCurrent
        #   (relabel params as runtime_params for clarity)
        runtime_params = params

        if runtime_params and runtime_params is not None:
            for param_name in self.user_params:
                # IMPLEMENTATION NOTE: FUNCTION_RUNTIME_PARAM_NOT_SUPPORTED
                #    At present, assignment of ``function`` as runtime param is not supported
                #        (this is because paramInstanceDefaults[FUNCTION] could be a class rather than an bound method;
                #        i.e., not yet instantiated;  could be rectified by assignment in _instantiate_function)
                if param_name is FUNCTION:
                    continue
                # If param is specified in runtime_params, then assign it
                if param_name in runtime_params:
                    self.paramsCurrent[param_name] = runtime_params[param_name]
                # Otherwise, (re-)assign to paramInstanceDefaults
                #    this insures that any params that were assigned as runtime on last execution are reset here
                #    (unless they have been assigned another runtime value)
                elif not self.runtimeParamStickyAssignmentPref:
                    self.paramsCurrent[param_name] = self.paramInstanceDefaults[param_name]
            self.runtime_params_in_use = True
        # Otherwise, reset paramsCurrent to paramInstanceDefaults
        elif self.runtime_params_in_use and not self.runtimeParamStickyAssignmentPref:
            # Can't do the following since function could still be a class ref rather than abound method (see below)
            # self.paramsCurrent = self.paramInstanceDefaults
            for param_name in self.user_params:
                # IMPLEMENTATION NOTE: FUNCTION_RUNTIME_PARAM_NOT_SUPPORTED
                #    At present, assignment of ``function`` as runtime param is not supported
                #        (this is because paramInstanceDefaults[FUNCTION] could be a class rather than an bound method;
                #        i.e., not yet instantiated;  could be rectified by assignment in _instantiate_function)
                if param_name is FUNCTION:
                    continue
                self.paramsCurrent[param_name] = self.paramInstanceDefaults[param_name]
            self.runtime_params_in_use = False

        # If parameter_validation is set and they have changed, then validate requested values and assign to target_set
        if self.prefs.paramValidationPref and params and not params is target_set:
            self._validate_params(request_set=params, target_set=target_set, context=context)


    def _instantiate_defaults(self,
                        variable=None,
                        request_set=None,
                        assign_missing=True,
                        target_set=None,
                        default_set=None,
                        context=None
                        ):
        """Validate variable and/or param defaults in requested set and assign values to params in target set

          Variable can be any type other than a dictionary (reserved for use as params)
          request_set must contain a dict of params to be assigned to target_set (??and paramInstanceDefaults??)
          If assign_missing option is set, then any params defined for the class
              but not included in the requested set are assigned values from the default_set;
              if request_set is None, then all values in the target_set are assigned from the default_set
              if the default set is not specified, then paramInstanceDefaults is used (see below)
          If target_set and/or default_set is not specified, paramInstanceDefaults is used for whichever is missing
              NOTES:
              * this is the most common case, used for updating of instance defaults:
                  neither target_set nor default_set are specified, and params in request_set are (after validation)
                   assigned to paramInstanceDefaults; any params not specified in the request set will stay the same
                   (even if assign_missing is set)
              * individual instance default values can be set to class defaults by
                  calling with a request_set that has the values from paramInstanceDefaults to be preserved,
                  paramInstanceDefaults as target_set, and paramClassDefaults as default_set
              * all paramInstanceDefaults can be set to class ("factory") defaults by
                  calling with an empty request_set (or =None), paramInstanceDefaults for target_set,
                  and paramClassDefaults as default_set (although reset_params does the same thing)
          Class defaults can not be passed as target_set
              IMPLEMENTATION NOTE:  for now, treating class defaults as hard coded;
                                    could be changed in the future simply by commenting out code below

          If not context:  instantiates function and any states specified in request set
                           (if they have changed from the previous value(s))

        :param variable: (anything but a dict (variable) - value to assign as variableInstanceDefault
        :param request_set: (dict) - params to be assigned
        :param assign_missing: (bool) - controls whether missing params are set to default_set values (default: False)
        :param target_set: (dict) - param set to which assignments should be made
        :param default_set: (dict) - values used for params missing from request_set (only if assign_missing is True)
        :return:
        """

        # Make sure all args are legal
        if variable is not None:
            if isinstance(variable,dict):
                raise ComponentError("Dictionary passed as variable; probably trying to use param set as 1st argument")
        if request_set:
            if not isinstance(request_set, dict):
                raise ComponentError("requested parameter set must be a dictionary")
        if target_set:
            if not isinstance(target_set, dict):
                raise ComponentError("target parameter set must be a dictionary")
        if default_set:
            if not isinstance(default_set, dict):
                raise ComponentError("default parameter set must be a dictionary")

        # IMPLEMENTATION NOTE:  REMOVE
        # # Enforce implementation of variableEncodingDim and valueEncodingDim:
        # try:
        #     self.variableEncodingDim
        # except AttributeError:
        #     raise ComponentError("{0} or its base class must implement variableEncodingDim".
        #                         format(self.__class__.__name__))
        # try:
        #     self.valueEncodingDim
        # except AttributeError:
        #     raise ComponentError("{0} or its base class must implement valueEncodingDim".
        #                         format(self.__class__.__name__))


        # VALIDATE VARIABLE (if not called from assign_params)
        if not COMMAND_LINE in context:
            # if variable has been passed then validate and, if OK, assign as variableInstanceDefault
            self._validate_variable(variable, context=context)
            if variable is None:
                self.variableInstanceDefault = self.variableClassDefault
            else:
                # MODIFIED 6/9/16 (CONVERT TO np.ndarray)
                self.variableInstanceDefault = self.variable

        # If no params were passed, then done
        if request_set is None and  target_set is None and default_set is None:
            return

        # GET AND VALIDATE PARAMS

        # Assign param defaults for target_set and default_set
        if target_set is None:
            target_set = self.paramInstanceDefaults
        if target_set is self.paramClassDefaults:
            raise ComponentError("Altering paramClassDefaults not permitted")

        # # MODIFIED 1/10/17 OLD:
        # if default_set is None:
        #     default_set = self.paramInstanceDefaults
        # # MODIFIED 1/10/17 NEW:
        # # If called from assign_params, restrict to user_params
        # #   as those are the only ones that should be modifiable
        # #   (and are included paramClassDefaults, which will be tested in validate_params)
        # if default_set is None:
        #     if COMMAND_LINE in context:
        #         default_set = self.user_params
        # # Otherwise, use paramInstanceDefaults (i.e., full set of implemented params)
        #     else:
        #         default_set = self.paramInstanceDefaults
        # MODIFIED 1/10/17 NEWER:
        # If called from assign_params, restrict to user_params
        #   as those are the only ones that should be modifiable
        #   (and are included paramClassDefaults, which will be tested in validate_params)
        if default_set is None:
            if COMMAND_LINE in context:
                default_set = {}
                for param_name in request_set:
                    default_set[param_name] = self.paramInstanceDefaults[param_name]
        # Otherwise, use paramInstanceDefaults (i.e., full set of implemented params)
            else:
                default_set = self.paramInstanceDefaults
        # MODIFIED 1/10/17 END


        # IMPLEMENT: IF not context, DO RECURSIVE UPDATE OF DEFAULT WITH REQUEST, THEN SKIP NEXT IF (MAKE IT elif)
        #            (update default_set with request_set)
        #            BUT STILL NEED TO ADDRESS POSSIBLE MISMATCH OF FUNCTION AND FUNCTION_PARAMS (PER BELOW)
        #            IF FUNCTION_PARAMS ARE NOT IN REQUEST SET, AS ONES FROM DEFAULT WILL BE FOR DIFFERENT FUNCTION
        #            AND SHOULD BE CHECKED ANYHOW
        #
        # FROM: http://stackoverflow.com/questions/3232943/update-value-of-a-nested-dictionary-of-varying-depth
        # import collections
        #
        # def update(d, u):
        #     for k, v in u.items():
        #         if isinstance(v, collections.Mapping):
        #             r = update(d.get(k, {}), v)
        #             d[k] = r
        #         else:
        #             d[k] = u[k]
        #     return d


        # If assign_missing option is set,
        #  assign value from specified default set to any params missing from request set
        # Note:  do this before validating execute method and params, as some params may depend on others being present
        if assign_missing:
            if not request_set:
                request_set = {}

            # FIX: DO ALL OF THIS IN VALIDATE PARAMS?
            # FIX:    ?? HOWEVER, THAT MEANS MOVING THE ENTIRE IF STATEMENT BELOW TO THERE
            # FIX:    BECAUSE OF THE NEED TO INTERCEPT THE ASSIGNMENT OF functionParams FROM paramClassDefaults
            # FIX:    ELSE DON'T KNOW WHETHER THE ONES IN request_set CAME FROM CALL TO __init__() OR paramClassDefaults
            # FIX: IF functionParams ARE SPECIFIED, NEED TO FLAG THAT function != defaultFunction
            # FIX:    TO SUPPRESS VALIDATION OF functionParams IN _validate_params (THEY WON'T MATCH paramclassDefaults)
            # Check if function matches one in paramClassDefaults;
            #    if not, suppress assignment of functionParams from paramClassDefaults, as they don't match the function
            # Note: this still allows functionParams included as arg in call to __init__ to be assigned

            # REFERENCE: Conditions for assignment of default function and functionParams
            #     A) default function, default functionParams
            #         example: Projection.__inits__
            #     B) default function, no default functionParams
            #         example: none??
            #     C) no default function, default functionParams
            #         example: ??DDM
            #     D) no default function, no default functionParams
            #         example: System, Process, MonitoringMechanism, WeightedErrorMechanism

            self.assign_default_FUNCTION_PARAMS = True

            try:
                # # MODIFIED 11/30/16 OLD:
                # function = request_set[FUNCTION]
                # MODIFIED 11/30/16 NEW:
                # Copy to keep record of request_set function for comparison below, after request_set has been updated
                import copy
                function = copy.deepcopy(request_set[FUNCTION])
                # MODIFIED 11/30/16 END
            except KeyError:
                # If there is no function specified, then allow functionParams
                # Note: this occurs for objects that have "hard-coded" functions
                self.assign_default_FUNCTION_PARAMS = True
            else:
                # Get function class:
                if inspect.isclass(function):
                    function_class = function
                else:
                    function_class = function.__class__
                # Get default function (from ParamClassDefaults)
                try:
                    default_function = default_set[FUNCTION]
                except KeyError:
                    # This occurs if a function has been specified as an arg in the call to __init__()
                    #     but there is no function spec in paramClassDefaults;
                    # This will be caught, and an exception raised, in _validate_params()
                    pass
                else:
                    # Get default function class
                    if inspect.isclass(function):
                        default_function_class = default_function
                    else:
                        default_function_class = default_function.__class__

                    # If function's class != default function's class, suppress assignment of default functionParams
                    if function_class != default_function_class:
                        self.assign_default_FUNCTION_PARAMS = False

            # Sort to be sure FUNCTION is processed before FUNCTION_PARAMS,
            #    so that latter are evaluated in context of former
            for param_name, param_value in sorted(default_set.items()):

                # MODIFIED 11/30/16 NEW:
                # FUNCTION class has changed, so replace rather than update FUNCTION_PARAMS
                if param_name is FUNCTION:
                    try:
                        if function_class != default_function_class and COMMAND_LINE in context:
                            from PsyNeuLink.Components.Functions.Function import Function_Base
                            if isinstance(function, Function_Base):
                                request_set[FUNCTION] = function.__class__
                            default_set[FUNCTION_PARAMS] = function.user_params
                    # function not yet defined, so allow FUNCTION_PARAMS)
                    except UnboundLocalError:
                        pass
                # FIX: MAY NEED TO ALSO ALLOW assign_default_FUNCTION_PARAMS FOR COMMAND_LINE IN CONTEXT
                # MODIFIED 11/30/16 END

                if param_name is FUNCTION_PARAMS and not self.assign_default_FUNCTION_PARAMS:
                    continue

                # MODIFIED 11/29/16 NEW:
                # Don't replace requested entry with default
                if param_name in request_set:
                    continue
                # MODIFIED 11/29/16 END

                # Add to request_set any entries it is missing fron the default_set
                request_set.setdefault(param_name, param_value)
                # Update any values in a dict
                if isinstance(param_value, dict):
                    for dict_entry_name, dict_entry_value in param_value.items():
                        # MODIFIED 11/29/16 NEW:
                        # Don't replace requested entries
                        if dict_entry_name in request_set[param_name]:
                            continue
                        # MODIFIED 11/29/16 END
                        request_set[param_name].setdefault(dict_entry_name, dict_entry_value)



        # VALIDATE PARAMS

        # if request_set has been passed or created then validate and, if OK, assign to targets
        if request_set:
            self._validate_params(request_set, target_set, context=context)
            # Variable passed validation, so assign as instance_default


    @tc.typecheck
    def assign_params(self, request_set:tc.optional(dict)=None):
        """Validates specified params, adds them TO paramInstanceDefaults, and instantiates any if necessary

        Call _instantiate_defaults with context = COMMAND_LINE, and "validated_set" as target_set.
        Update paramInstanceDefaults with validated_set so that any instantiations (below) are done in proper context.
        Instantiate any items in request set that require it (i.e., function or states).

        """
        from PsyNeuLink.Components.Functions.Function import Function
        context=COMMAND_LINE

        if not request_set:
            if self.verbosePref:
                warnings.warn("No params specified")
            return

        import copy
        validated_set = {}

        self._instantiate_defaults(request_set=request_set,
                             target_set=validated_set,
                             # assign_missing=False,
                             context=context)

        self.paramInstanceDefaults.update(validated_set)
        self.paramsCurrent = self.paramInstanceDefaults


        # 4/8/17 FIX: THIS SHOULD NOW ASSIGN TO PARAMS DIRECTLY:
        for param_name, param_value in validated_set.items():
            setattr(self, param_name, param_value)
            # self.user_params[param_name]=param_value
            # self.user_params.__additem__(param_name, param_value)

        # FIX: THIS NEEDS TO BE HANDLED BETTER:
        # FIX: DEAL WITH INPUT_STATES AND PARAMETER_STATES DIRECTLY (RATHER THAN VIA instantiate_attributes_before...)
        # FIX: SAME FOR FUNCTIONS THAT NEED TO BE "WRAPPED"
        # FIX: FIGURE OUT HOW TO DEAL WITH INPUT_STATES
        # FIX: FOR PARAMETER_STATES:
        #        CALL THE FOLLOWING FOR EACH PARAM:
        # FIX: NEED TO CALL

        validated_set_param_names = list(validated_set.keys())

        if INPUT_STATES in validated_set_param_names:
            self._instantiate_attributes_before_function()

        # Give owner a chance to instantiate function and/or function params
        # (e.g., wrap in UserDefineFunction, as per EVCMechanism)
        elif any(isinstance(param_value, (function_type, Function)) or
                      (inspect.isclass(param_value) and issubclass(param_value, Function))
                 for param_value in validated_set.values()):
            self._instantiate_attributes_before_function()

        # NEED TO DO THIS NO MATTER WHAT, SINCE NEED PARAMETER STATES FOR ALL NEW PARAMS
        # AS IT IS NOW, _instantiate_parameter_states ignores existing parameterStates
        #               but this may cause it to ignore FUNCTION_PARAMS when FUNCTION has changed
        from PsyNeuLink.Components.States.ParameterState import _instantiate_parameter_state
        for param_name in validated_set_param_names:
            _instantiate_parameter_state(owner=self,
                                         param_name=param_name,
                                         param_value=validated_set[param_name],
                                         context=context)

        # If the objects function is being assigned, and it is a class, instantiate it as a Function object
        if FUNCTION in validated_set and inspect.isclass(self.function):
            self._instantiate_function(context=COMMAND_LINE)

        if OUTPUT_STATES in validated_set:
            self._instantiate_attributes_after_function()



    def reset_params(self, mode):
        """Reset current and/or instance defaults

        If called with:
            - CURRENT_TO_INSTANCE_DEFAULTS all current param settings are set to instance defaults
            - INSTANCE_TO_CLASS all instance defaults are set to class defaults
            - ALL_TO_CLASS_DEFAULTS all current and instance param settings are set to class defaults

        :param mode: (ResetMode) - determines which params are reset
        :return none:
        """
        if not isinstance(mode, ResetMode):
            raise ComponentError("Must be called with a valid ResetMode")

        if mode == ResetMode.CURRENT_TO_INSTANCE_DEFAULTS:
            self.params_current = self.paramInstanceDefaults.copy()
        elif mode == ResetMode.INSTANCE_TO_CLASS:
            self.paramInstanceDefaults = self.paramClassDefaults.copy()
        elif mode == ResetMode.ALL_TO_CLASS_DEFAULTS:
            self.params_current = self.paramClassDefaults.copy()
            self.paramInstanceDefaults = self.paramClassDefaults.copy()

    def _validate_variable(self, variable, context=None):
        """Validate variable and assign validated values to self.variable

        Convert variableClassDefault specification and variable (if specified) to list of 1D np.ndarrays:

        VARIABLE SPECIFICATION:                                        ENCODING:
        Simple value variable:                                         0 -> [array([0])]
        Single state array (vector) variable:                         [0, 1] -> [array([0, 1])
        Multiple state variables, each with a single value variable:  [[0], [0]] -> [array[0], array[0]]

        Perform top-level type validation of variable against the variableClassDefault;
            if the type is OK, the value is assigned to self.variable (which should be used by the function)
        This can be overridden by a subclass to perform more detailed checking (e.g., range, recursive, etc.)
        It is called only if the parameter_validation attribute is :keyword:`True` (which it is by default)

        IMPLEMENTATION NOTES:
           * future versions should add hierarchical/recursive content (e.g., range) checking
           * add request/target pattern?? (as per _validate_params) and return validated variable?

        :param variable: (anything other than a dictionary) - variable to be validated:
        :param context: (str)
        :return none:
        """

        if inspect.isclass(variable):
            raise ComponentError("Assignment of class ({}) as a variable (for {}) is not allowed".
                                 format(variable.__name__, self.name))

        pre_converted_variable_class_default = self.variableClassDefault

        # FIX: SAYS "list of np.ndarrays" BELOW, WHICH WOULD BE A 2D ARRAY, BUT CONVERSION BELOW ONLY INDUCES 1D ARRAY
        # FIX: NOTE:  VARIABLE (BELOW) IS CONVERTED TO ONLY 1D ARRAY
        # Convert variableClassDefault to list of np.ndarrays
        # self.variableClassDefault = convert_to_np_array(self.variableClassDefault, 1)

        # If variable is not specified, then:
        #    - assign to (??now np-converted version of) variableClassDefault
        #    - mark as not having been specified
        #    - return
        self._variable_not_specified = False
        if variable is None:
            self.variable = self.variableClassDefault
            self._variable_not_specified = True
            return

        # Otherwise, do some checking on variable before converting to np.ndarray

        # If variable is a ParamValueProjection tuple, get value:
        from PsyNeuLink.Components.Mechanisms.Mechanism import ParamValueProjection
        if isinstance(variable, ParamValueProjection):
            variable = variable.value

        # If variable is callable (function or object reference), call it and assign return to value to variable
        # Note: check for list is necessary since function references must be passed wrapped in a list so that they are
        #       not called before being passed
        if isinstance(variable, list) and callable(variable[0]):
            variable = variable[0]()

        # Convert variable to np.ndarray
        # Note: this insures that self.variable will be AT LEAST 1D;  however, can also be higher:
        #       e.g., given a list specification of [[0],[0]], it will return a 2D np.array
        variable = convert_to_np_array(variable, 1)

        # If variableClassDefault is locked, then check that variable matches it
        if self.variableClassDefault_locked:
            # If variable type matches variableClassDefault
            #    then assign variable to self.variable
            # if (type(variable) == type(self.variableClassDefault) or
            #         (isinstance(variable, numbers.Number) and
            #              isinstance(self.variableClassDefault, numbers.Number))):
            if not variable.dtype is self.variableClassDefault.dtype:
                message = "Variable for {0} (in {1}) must be a {2}".\
                    format(self.componentName, context, pre_converted_variable_class_default.__class__.__name__)
                raise ComponentError(message)

        self.variable = variable

    def _validate_params(self, request_set, target_set=None, context=None):
        """Validate params and assign validated values to targets,

        This performs top-level type validation of params against the paramClassDefaults specifications:
            - checks that param is listed in paramClassDefaults
            - checks that param value is compatible with on in paramClassDefaults
            - if param is a dict, checks entries against corresponding entries paramClassDefaults
            - if all is OK, the value is assigned to the target_set (if it has been provided)
            - otherwise, an exception is raised

        This can be overridden by a subclass to perform more detailed checking (e.g., range, recursive, etc.)
        It is called only if the parameter_validation attribute is :keyword:`True` (which it is by default)

        IMPLEMENTATION NOTES:
           * future versions should add recursive and content (e.g., range) checking
           * should method return validated param set?

        :param dict (request_set) - set of params to be validated:
        :param dict (target_set) - repository of params that have been validated:
        :return none:
        """

        for param_name, param_value in request_set.items():

            # Check that param is in paramClassDefaults (if not, it is assumed to be invalid for this object)
            try:
                self.paramClassDefaults[param_name]
            except KeyError:
                # MODIFIED 11/30/16 NEW:
                # function is a class, so function_params has not yet been implemented
                if param_name is FUNCTION_PARAMS and inspect.isclass(self.function):
                    continue
                # MODIFIED 11/30/16 END
                raise ComponentError("{0} is not a valid parameter for {1}".format(param_name, self.__class__.__name__))

            # The value of the param is None in paramClassDefaults: suppress type checking
            # DOCUMENT:
            # IMPLEMENTATION NOTE: this can be used for params with multiple possible types,
            #                      until type lists are implemented (see below)
            if self.paramClassDefaults[param_name] is None or self.paramClassDefaults[param_name] is NotImplemented:
                if self.prefs.verbosePref:
                    warnings.warn("{0} is specified as None for {1} which suppresses type checking".
                                  format(param_name, self.name))
                if target_set is not None:
                    target_set[param_name] = param_value
                continue

            # If the value in paramClassDefault is a type, check if param value is an instance of it
            if inspect.isclass(self.paramClassDefaults[param_name]):
                if isinstance(param_value, self.paramClassDefaults[param_name]):
                    # MODIFIED 2/14/17 NEW:
                    target_set[param_name] = param_value
                    # MODIFIED 2/14/17 END
                    continue
                # If the value is a Function class, allow any instance of Function class
                from PsyNeuLink.Components.Functions.Function import Function_Base
                if issubclass(self.paramClassDefaults[param_name], Function_Base):
                    # if isinstance(param_value, (function_type, Function_Base)):  <- would allow function of any kind
                    if isinstance(param_value, Function_Base):
                        # MODIFIED 2/14/17 NEW:
                        target_set[param_name] = param_value
                        # MODIFIED 2/14/17 END
                        continue

            # If the value in paramClassDefault is an object, check if param value is the corresponding class
            # This occurs if the item specified by the param has not yet been implemented (e.g., a function)
            if inspect.isclass(param_value):
                if isinstance(self.paramClassDefaults[param_name], param_value):
                    continue

            # If the value is a projection, projection class, or a keyword for one, for anything other than
            #    the FUNCTION param (which is not allowed to be specified as a projection)
            #    then simply assign value to paramClassDefault (implication of not specifying it explicitly);
            #    this also allows it to pass the test below and function execution to occur for initialization;
            from PsyNeuLink.Components.Projections.Projection import Projection, ProjectionRegistry
            # from PsyNeuLink.Components.Projections.ControlProjection import ControlProjection
            # from PsyNeuLink.Components.Projections.LearningProjection import LearningProjection
            if (((isinstance(param_value, str) and
                          param_value in {CONTROL_PROJECTION, LEARNING_PROJECTION, LEARNING}) or
                isinstance(param_value, Projection) or  # These should be just ControlProjection or LearningProjection
                inspect.isclass(param_value) and issubclass(param_value,(Projection)))
                and not param_name is FUNCTION):
                param_value = self.paramClassDefaults[param_name]

            # If self is a Function:
            #    if param is a tuple, get its value (since Functions can't take projection specifications)
            #    if param is a class ref for function, instantiate it as the function
            from PsyNeuLink.Components.Functions.Function import Function_Base
            from PsyNeuLink.Components.ShellClasses import ParamValueProjection
            if isinstance(self, Function_Base):
                if isinstance(param_value, (ParamValueProjection, tuple)):
                    # Get value and assign to param_value for compatibility check below
                    param_value = self._get_param_value_from_tuple(param_value)
                # Value is a class (presumably a Function), so instantiate it as value
                elif (inspect.isclass(param_value) and
                          issubclass(param_value, self.paramClassDefaults[param_name])):
                    # Assign instance to target and move on
                    #  (compatiblity check no longer needed and can't handle function)
                    target_set[param_name] = param_value()
                    continue

            # Value is a ParamValueProjection or 2-item tuple, so extract its value for validation below
            if isinstance(param_value, (ParamValueProjection, tuple)):
                param_value = self._get_param_value_from_tuple(param_value)

            # MODIFIED 12/11/16 OLD:  NO LONGER NEED AS "LISTIFICATION" NOW OCCURS IN assign_args_to_param_dicts
            # # If it is a state specification for a mechanism with a single item, convert to list format
            # if param_name in {INPUT_STATES, OUTPUT_STATES}:
            #     from PsyNeuLink.Components.States.State import State_Base
            #     if (isinstance(param_value, (str, State_Base, dict)) or
            #             is_numeric(param_value) or
            #             (inspect.isclass(param_value) and issubclass(param_value, State_Base))):
            #         param_value = [param_value]
            #         # request_set[param_name] = [param_value]

            # Check if param value is of same type as one with the same name in paramClassDefaults;
            #    don't worry about length

            if iscompatible(param_value, self.paramClassDefaults[param_name], **{kwCompatibilityLength:0}):
                # If param is a dict, check that entry exists in paramClassDefaults
                # IMPLEMENTATION NOTE:
                #    - currently doesn't check compatibility of value with paramClassDefaults
                #      since params can take various forms (e.g., value, tuple, etc.)
                #    - re-instate once paramClassDefaults includes type lists (as per requiredClassParams)
                if isinstance(param_value, dict):

                    # If assign_default_FUNCTION_PARAMS is False, it means that function's class is
                    #     compatible but different from the one in paramClassDefaults;
                    #     therefore, FUNCTION_PARAMS will not match paramClassDefaults;
                    #     instead, check that functionParams are compatible with the function's default params
                    if param_name is FUNCTION_PARAMS and not self.assign_default_FUNCTION_PARAMS:
                        # Get function:
                        try:
                            function = request_set[FUNCTION]
                        except KeyError:
                            # If no function is specified, self.assign_default_FUNCTION_PARAMS should be True
                            # (see _instantiate_defaults above)
                            raise ComponentError("PROGRAM ERROR: No function params for {} so should be able to "
                                                "validate {}".format(self.name, FUNCTION_PARAMS))
                        else:
                            for entry_name, entry_value in param_value.items():
                                try:
                                    function.paramClassDefaults[entry_name]
                                except KeyError:
                                    raise ComponentError("{0} is not a valid entry in {1} for {2} ".
                                                        format(entry_name, param_name, self.name))
                                # add [entry_name] entry to [param_name] dict
                                else:
                                    try:
                                        target_set[param_name][entry_name] = entry_value
                                    # [param_name] dict not yet created, so create it
                                    except KeyError:
                                        target_set[param_name] = {}
                                        target_set[param_name][entry_name] = entry_value
                                    # target_set None
                                    except TypeError:
                                        pass
                    else:
                        for entry_name, entry_value in param_value.items():
                            # Make sure [entry_name] entry is in [param_name] dict in paramClassDefaults
                            try:
                                self.paramClassDefaults[param_name][entry_name]
                            except KeyError:
                                raise ComponentError("{0} is not a valid entry in {1} for {2} ".
                                                    format(entry_name, param_name, self.name))
                            # TBI: (see above)
                            # if not iscompatible(entry_value,
                            #                     self.paramClassDefaults[param_name][entry_name],
                            #                     **{kwCompatibilityLength:0}):
                            #     raise ComponentError("{0} ({1}) in {2} of {3} must be a {4}".
                            #         format(entry_name, entry_value, param_name, self.name,
                            #                type(self.paramClassDefaults[param_name][entry_name]).__name__))
                            else:
                                # add [entry_name] entry to [param_name] dict
                                try:
                                    target_set[param_name][entry_name] = entry_value
                                # [param_name] dict not yet created, so create it
                                except KeyError:
                                    target_set[param_name] = {}
                                    target_set[param_name][entry_name] = entry_value
                                # target_set None
                                except TypeError:
                                    pass

                elif target_set is not None:
                    # Copy any iterables so that deletions can be made to assignments belonging to the instance
                    from collections import Iterable
                    if not isinstance(param_value, Iterable) or isinstance(param_value, str):
                        target_set[param_name] = param_value
                    else:
                        target_set[param_name] = param_value.copy()
            # MODIFIED 4/3/17 KM adding list/array parameter for noise


            # If param is a function_type, allow any other function_type
            # MODIFIED 1/9/16 NEW:
            elif callable(param_value):
                target_set[param_name] = param_value
            # MODIFIED 1/9/16 END
            elif callable(param_value.function):
                target_set[param_name] = param_value
            # Parameter is not a valid type
            else:
                if type(self.paramClassDefaults[param_name]) is type:
                    type_name = 'the name of a subclass of ' + self.paramClassDefaults[param_name].__base__.__name__
                else:
                    type_name = 'an instance of  ' + self.paramClassDefaults[param_name].__name__
                raise ComponentError("Value of {0} param ({1}) must be {2} ".
                                    format(param_name, param_value, type_name))

    def _get_param_value_from_tuple(self, param_spec):
        """Returns param value (first item) of either a ParamValueProjection or an unnamed (value, projection) tuple
        """
        from PsyNeuLink.Components.Mechanisms.Mechanism import ParamValueProjection
        from PsyNeuLink.Components.Projections.Projection import Projection
        # from PsyNeuLink.Components.Projections.ControlProjection import ControlProjection
        # from PsyNeuLink.Components.Projections.LearningProjection import LearningProjection

        if isinstance(param_spec, ParamValueProjection):
            value =  param_spec.value
        elif (isinstance(param_spec, tuple) and len(param_spec) is 2 and
                (param_spec[1] in {CONTROL_PROJECTION, LEARNING_PROJECTION} or
                     isinstance(param_spec[1], Projection) or
                     (inspect.isclass(param_spec[1]) and issubclass(param_spec[1], Projection)))
              ):
            value =  param_spec[0]
        else:
            value = param_spec

        return value

    def _validate_function(self, context=None):
        """Check that either params[FUNCTION] and/or self.execute are implemented

        # FROM _validate_params:
        # It also checks FUNCTION:
        #     if it is specified and is a type reference (rather than an instance),
        #     it instantiates the reference (using FUNCTION_PARAMS if present)
        #     and puts a reference to the instance in target_set[FUNCTION]
        #
        This checks for an execute method in params[FUNCTION].
        It checks for a valid method reference in paramsCurrent, then paramInstanceDefaults, then paramClassDefaults
        If a specification is not present or valid:
            - it checks self.execute and, if present, kwExecute is assigned to it
            - if self.execute is not present or valid, an exception is raised
        When completed, there is guaranteed to be a valid method in paramsCurrent[FUNCTION] and/or self.execute;
            otherwise, an exception is raised

        Notes:
            * no new assignments (to FUNCTION or self.execute) are made here, except:
                if paramsCurrent[kwMethod] specified is not valid,
                an attempt is made to replace with a valid entry from paramInstanceDefaults or paramClassDefaults
            * if FUNCTION is missing, it is assigned to self.execute (if it is present)
            * no instantiations are done here;
            * any assignment(s) to and/or instantiation(s) of self.execute and/or params[FUNCTION]
                is/are carried out in _instantiate_function

        :return:
        """
        # Check if params[FUNCTION] is specified
        try:
            param_set = PARAMS_CURRENT
            function = self._check_FUNCTION(param_set)
            if not function:
                param_set = PARAM_INSTANCE_DEFAULTS
                function, param_set = self._check_FUNCTION(param_set)
                if not function:
                    param_set = PARAM_CLASS_DEFAULTS
                    function, param_set = self._check_FUNCTION(param_set)

        except KeyError:
            # FUNCTION is not specified, so try to assign self.function to it
            try:
                function = self.function
            except AttributeError:
                # self.function is also missing, so raise exception
                raise ComponentError("{} must either implement a function method, specify one as the FUNCTION param in"
                                    " paramClassDefaults, or as the default for the function argument in its init".
                                    format(self.__class__.__name__, FUNCTION))
            else:
                # self.function is None
                # IMPLEMENTATION NOTE:  This is a coding error;  self.function should NEVER be assigned None
                if function is None:
                    raise("PROGRAM ERROR: either {0} must be specified or {1}.function must be implemented for {2}".
                          format(FUNCTION,self.__class__.__name__, self.name))
                # self.function is OK, so return
                elif (isinstance(function, Component) or
                        isinstance(function, function_type) or
                        isinstance(function, method_type)):
                    self.paramsCurrent[FUNCTION] = function
                    return
                # self.function is NOT OK, so raise exception
                else:
                    raise ComponentError("{0} not specified and {1}.function is not a Function object or class"
                                        "or valid method in {2}".
                                        format(FUNCTION, self.__class__.__name__, self.name))

        # paramsCurrent[FUNCTION] was specified, so process it
        else:
            # FUNCTION is valid:
            if function:
                # - if other than paramsCurrent, report (if in VERBOSE mode) and assign to paramsCurrent
                if param_set is not PARAMS_CURRENT:
                    if self.prefs.verbosePref:
                        warnings.warn("{0} ({1}) is not a Function object or a valid method; {2} ({3}) will be used".
                                      format(FUNCTION,
                                             self.paramsCurrent[FUNCTION],
                                             param_set, function))
                self.paramsCurrent[FUNCTION] = function

            # FUNCTION was not valid, so try to assign self.function to it;
            else:
                # Try to assign to self.function
                try:
                    function = self.function
                except AttributeError:
                    # self.function is not implemented, SO raise exception
                    raise ComponentError("{0} ({1}) is not a Function object or class or valid method, "
                                        "and {2}.function is not implemented for {3}".
                                        format(FUNCTION,
                                               self.paramsCurrent[FUNCTION],
                                               self.__class__.__name__,
                                               self.name))
                else:
                    # self.function is there and is:
                    # - OK, so just warn that FUNCTION was no good and that self.function will be used
                    if (isinstance(function, Component) or
                            isinstance(function, function_type) or
                            isinstance(function, method_type)):
                        if self.prefs.verbosePref:
                            warnings.warn("{0} ({1}) is not a Function object or class or valid method; "
                                          "{2}.function will be used instead".
                                          format(FUNCTION,
                                                 self.paramsCurrent[FUNCTION],
                                                 self.__class__.__name__))
                    # - NOT OK, so raise exception (FUNCTION and self.function were both no good)
                    else:
                        raise ComponentError("Neither {0} ({1}) nor {2}.function is a Function object or class "
                                            "or a valid method in {3}".
                                            format(FUNCTION, self.paramsCurrent[FUNCTION],
                                                   self.__class__.__name__, self.name))

    def _check_FUNCTION(self, param_set):
        """Check FUNCTION param is a Function,
        """

        function = getattr(self, param_set)[FUNCTION]
        # If it is a Function object, OK so return

        if (isinstance(function, COMPONENT_BASE_CLASS) or
                isinstance(function, function_type) or
                isinstance(function, method_type) or
                callable(function)):

            return function
        # Try as a Function class reference
        else:
            try:
                is_subclass = issubclass(self.paramsCurrent[FUNCTION], COMPONENT_BASE_CLASS)
            # It is not a class reference, so return None
            except TypeError:
                return None
            else:
                # It IS a Function class reference, so return function
                if is_subclass:
                    return function
                # It is NOT a Function class reference, so return none
                else:
                    return None

    def _instantiate_attributes_before_function(self, context=None):
        pass

    def _instantiate_function(self, context=None):
        """Instantiate function defined in <subclass>.function or <subclass>.paramsCurrent[FUNCTION]

        Instantiate params[FUNCTION] if present, and assign it to self.function

        If params[FUNCTION] is present and valid,
            it is assigned as the function's execute method, overriding any direct implementation of self.function

        If FUNCTION IS in params:
            - if it is a Function object, it is simply assigned to self.function;
            - if it is a Function class reference:
                it is instantiated using self.variable and, if present, params[FUNCTION_PARAMS]
        If FUNCTION IS NOT in params:
            - if self.function IS implemented, it is assigned to params[FUNCTION]
            - if self.function IS NOT implemented: program error (should have been caught in _validate_function)
        Upon successful completion:
            - self.function === self.paramsCurrent[FUNCTION]
            - self.execute should always return the output of self.function in the first item of its output array;
                 this is done by Function.execute;  any subclass override should do the same, so that...
            - self.value == value[0] returned by self.execute

        :param request_set:
        :return:
        """
        try:

            function = self.paramsCurrent[FUNCTION]

        # params[FUNCTION] is NOT implemented
        except KeyError:

            function = None

        # params[FUNCTION] IS implemented
        else:
            # If FUNCTION is an already instantiated method:
            if isinstance(function, method_type):
                if issubclass(type(function.__self__), COMPONENT_BASE_CLASS):
                    pass
                # If it is NOT a subclass of Function,
                # - issue warning if in VERBOSE mode
                # - pass through to try self.function below
                else:
                    if self.prefs.verbosePref:
                        warnings.warn("{0} ({1}) is not a subclass of Function".
                                      format(FUNCTION,
                                             self.paramsCurrent[FUNCTION].__class__.__name__,
                                             self.name))

                    function = None

            # If FUNCTION is a Function object, assign it to self.function (overrides hard-coded implementation)
            elif isinstance(function, COMPONENT_BASE_CLASS):
                self.function = function

            # If FUNCTION is a Function class:
            # - instantiate method using:
            #    - self.variable
            #    - params[FUNCTION_PARAMS] (if specified)
            # - issue warning if in VERBOSE mode
            # - assign to self.function and params[FUNCTION]
            elif inspect.isclass(function) and issubclass(function, COMPONENT_BASE_CLASS):
                #  Check if params[FUNCTION_PARAMS] is specified
                try:
                    function_param_specs = self.paramsCurrent[FUNCTION_PARAMS].copy()
                except (KeyError, AttributeError):
                    # FUNCTION_PARAMS not specified, so nullify
                    function_param_specs = {}
                else:
                    # FUNCTION_PARAMS are bad (not a dict):
                    if not isinstance(function_param_specs, dict):
                        # - nullify FUNCTION_PARAMS
                        function_param_specs = {}
                        # - issue warning if in VERBOSE mode
                        if self.prefs.verbosePref:
                            warnings.warn("{0} in {1} ({2}) is not a dict; it will be ignored".
                                          format(FUNCTION_PARAMS, self.name, function_param_specs))
                    # parse entries of FUNCTION_PARAMS dict
                    else:
                        # Get param value from any params specified as ParamValueProjection or (param, projection) tuple
                        from PsyNeuLink.Components.Projections.Projection import Projection
                        from PsyNeuLink.Components.Mechanisms.Mechanism import ParamValueProjection
                        for param_name, param_spec in function_param_specs.items():
                            if isinstance(param_spec, ParamValueProjection):
                                from PsyNeuLink.Components.States.ParameterState import ParameterState
                                function_param_specs[param_name] =  param_spec.value
                            if (isinstance(param_spec, tuple) and len(param_spec) is 2 and
                                    (param_spec[1] in {MAPPING_PROJECTION, CONTROL_PROJECTION, LEARNING_PROJECTION} or
                                         isinstance(param_spec[1], Projection) or
                                         (inspect.isclass(param_spec[1]) and issubclass(param_spec[1], Projection)))
                                ):
                                from PsyNeuLink.Components.States.ParameterState import ParameterState
                                function_param_specs[param_name] =  param_spec[0]

                # Instantiate function from class specification
                function_instance = function(variable_default=self.variable,
                                             params=function_param_specs,
                                             # IMPLEMENTATION NOTE:
                                             #    Don't bother with this, since it has to be assigned explicitly below
                                             #    anyhow, for cases in which function already exists
                                             #    and would require every function to have the owner arg in its __init__
                                             owner=self,
                                             context=context)
                self.paramsCurrent[FUNCTION] = function_instance.function

                # If in VERBOSE mode, report assignment
                if self.prefs.verbosePref:
                    object_name = self.name
                    if self.__class__.__name__ is not object_name:
                        object_name = object_name + " " + self.__class__.__name__
                    try:
                        object_name = object_name + " of " + self.owner.name
                    except AttributeError:
                        pass
                    warnings.warn("{0} assigned as function for {1}".
                                  format(self.paramsCurrent[FUNCTION].__self__.componentName,
                                         object_name))

            # FUNCTION is a generic function (presumably user-defined), so "wrap" it in UserDefinedFunction:
            #   Note: calling UserDefinedFunction.function will call FUNCTION
            elif inspect.isfunction(function):
                

                from PsyNeuLink.Components.Functions.Function import UserDefinedFunction
                self.paramsCurrent[FUNCTION] = UserDefinedFunction(function=function, context=context).function

            # If FUNCTION is NOT a Function class reference:
            # - issue warning if in VERBOSE mode
            # - pass through to try self.function below
            else:
                if self.prefs.verbosePref:
                    warnings.warn("{0} ({1}) is not a subclass of Function".
                                  format(FUNCTION,
                                         self.paramsCurrent[FUNCTION].__class__.__name__,
                                         self.name))
                function = None

        # params[FUNCTION] was not specified (in paramsCurrent, paramInstanceDefaults or paramClassDefaults)
        if not function:
            # Try to assign to self.function
            try:
                self.paramsCurrent[FUNCTION] = self.function
            # If self.function is also not implemented, raise exception
            # Note: this is a "sanity check," as this should have been checked in _validate_function (above)
            except AttributeError:
                raise ComponentError("{0} ({1}) is not a Function object or class, "
                                    "and {2}.function is not implemented".
                                    format(FUNCTION, self.paramsCurrent[FUNCTION],
                                           self.__class__.__name__))
            # If self.function is implemented, warn if in VERBOSE mode
            else:
                if self.prefs.verbosePref:
                    warnings.warn("{0} ({1}) is not a Function object or a specification for one; "
                                  "{1}.function ({}) will be used instead".
                                  format(FUNCTION,
                                         self.paramsCurrent[FUNCTION].__self__.componentName,
                                         self.name,
                                         self.function.__self__.name))

        # Now that function has been instantiated, call self.function
        # to assign its output (and type of output) to self.value
        if not context:
            context = "DIRECT CALL"
        # MODIFIED 8/29/16:  QUESTION:
        # FIX: ?? SHOULD THIS CALL self.execute SO THAT function IS EVALUATED IN CONTEXT,
        # FIX:    AS WELL AS HOW IT HANDLES RETURN VALUES (RE: outputStates AND self.value??
        # ANSWER: MUST BE self.execute AS THE VALUE OF AN OBJECT IS THE OUTPUT OF ITS EXECUTE METHOD, NOT ITS FUNCTION
        # self.value = self.function(context=context+kwSeparator+COMPONENT_INIT)
        self.value = self.execute(context=context)
        if self.value is None:
            raise ComponentError("PROGRAM ERROR: Execute method for {} must return a value".format(self.name))
        self._value_template = self.value

        self.paramInstanceDefaults[FUNCTION] = self.function

        # For all components other than a Function itself, assign function_object and function_params
        from PsyNeuLink.Components.Functions.Function import Function
        if not isinstance(self, Function):
            self.function_object = self.function.__self__
            if not self.function_object.owner:
                self.function_object.owner = self
            elif self.function_object.owner != self:
                raise ComponentError("Function being assigned to {} ({}) belongs to another component: {}".
                                     format(self.name, self.function_object.name, self.function_object.owner.name))

            # IMPLEMENT:  PROGRAMMATICALLY ADD GETTER AND SETTER PROPERTY FOR EACH FUNCTION_PARAM HERE
            #             SEE learning_rate IN LearningMechanism FOR EXAMPLE
            # # MODIFIED 4/1/17 OLD:
            # self.function_params = self.function_object.user_params
            # self.paramInstanceDefaults[FUNCTION_PARAMS] = self.function_params
            # MODIFIED 4/8/17 NEWER:
            self.function_params = ReadOnlyOrderedDict(name='function_params')
            for param_name in sorted(list(self.function_object.user_params_for_instantiation.keys())):
                self.function_params.__additem__(param_name,
                                                 self.function_object.user_params_for_instantiation[param_name])
            self.paramInstanceDefaults[FUNCTION_PARAMS] = self.function_params
            # MODIFIED 4/1/17 END

    def _instantiate_attributes_after_function(self, context=None):
        pass

    def initialize(self):
        raise ComponentError("{} class does not support initialize() method".format(self.__class__.__name__))

    def execute(self, input=None, params=None, time_scale=None, context=None):
        raise ComponentError("{} class must implement execute".format(self.__class__.__name__))

    def _update_value(self, context=None):
        """Evaluate execute method
        """
        self.value = self.execute(context=context)

    # @property
    # def variable(self):
    #     return self._variable
    #
    # @variable.setter
    # def variable(self, value):
    #     self._variable = value

    @property
    def prefs(self):
        # Whenever pref is accessed, use current owner as context (for level checking)
        self._prefs.owner = self
        return self._prefs

    @prefs.setter
    def prefs(self, pref_set):
        if (isinstance(pref_set, PreferenceSet)):
            # IMPLEMENTATION NOTE:
            # - Complements dynamic assignment of owner in getter (above)
            # - Needed where prefs are assigned before they've been gotten (e.g., in PreferenceSet.__init__()
            # - owner needs to be assigned for call to get_pref_setting_for_level below
            # MODIFIED 6/1/16
            try:
                pref_set.owner = self
            except:
                pass
            # MODIFIED 6/1/16 END
            self._prefs = pref_set
            if self.prefs.verbosePref:
                warnings.warn('PreferenceSet {0} assigned to {1}'.format(pref_set.name, self.name))
            # Make sure that every pref attrib in PreferenceSet is OK
            for pref_name, pref_entry in self.prefs.__dict__.items():
                if '_pref' in pref_name:
                    value, err_msg = self.prefs.get_pref_setting_for_level(pref_name, pref_entry.level)
                    if err_msg and self.prefs.verbosePref:
                        warnings.warn(err_msg)
                    # FIX: VALUE RETURNED SHOULD BE OK, SO ASSIGN IT INSTEAD OF ONE IN pref_set??
                    # FIX: LEVEL SHOULD BE LOWER THAN REQUESTED;  REPLACE RAISE WITH WARNING TO THIS EFFECT
        else:
            raise ComponentError("Attempt to assign non-PreferenceSet {0} to {0}.prefs".
                                format(pref_set, self.name))

    @property
    def params(self):
        return self.paramsCurrent

    @property
    def user_params(self):
        return self._user_params

    @user_params.setter
    def user_params(self, new_params):
        self._user_params = new_params

    @property
    def paramsCurrent(self):
        return self._paramsCurrent

    @paramsCurrent.setter
    def paramsCurrent(self, dict):

        try:
            self._paramsCurrent.update(dict)
        except AttributeError:
            self._paramsCurrent = ParamsDict(self, dict)

            # INSTANTIATE PARAMSCURRENT AS A USER DICT HERE (THAT IS CONFIGURED TO HAVE GETTERS AND SETTERS FOR ITS ENTRIES)
            #    AND COPY THE DICT PASSED IN INTO IT (RATHER THAN SIMPLY ASSIGNING IT;  OR, ASSIGN INITIAL PARAM DICTS
            #    TO THE SAME USER CLASS SO THAT THE ASSIGNMENT IS TO A VERSION OF THE USER DICT
            # WHEN THOSE ENTRIES ARE SET IN USER DICT, REFERENCE THEM USING GETTATTR AND SETATTR
            #    TO THE CORRESPONDING ATTRIBUTES OF THE OWNER OBJECT

    @property
    def verbosePref(self):
        return self.prefs.verbosePref

    @verbosePref.setter
    def verbosePref(self, setting):
        self.prefs.verbosePref = setting

    @property
    def paramValidationPref(self):
        return self.prefs.paramValidationPref

    @paramValidationPref.setter
    def paramValidationPref(self, setting):
        self.prefs.paramValidationPref = setting

    @property
    def reportOutputPref(self):
        return self.prefs.reportOutputPref

    @reportOutputPref.setter
    def reportOutputPref(self, setting):
        self.prefs.reportOutputPref = setting

    @property
    def logPref(self):
        return self.prefs.logPref

    @logPref.setter
    def logPref(self, setting):
        self.prefs.logPref = setting

    @property
    def runtimeParamModulationPref(self):
        return self.prefs.runtimeParamModulationPref

    @runtimeParamModulationPref.setter
    def runtimeParamModulationPref(self, setting):
        self.prefs.runtimeParamModulationPref = setting

    @property
    def runtimeParamStickyAssignmentPref(self):
        return self.prefs.runtimeParamStickyAssignmentPref

    @runtimeParamStickyAssignmentPref.setter
    def runtimeParamStickyAssignmentPref(self, setting):
        self.prefs.runtimeParamStickyAssignmentPref = setting

COMPONENT_BASE_CLASS = Component


# Autoprop
# per Bryn Keller

docs = {'foo': 'Foo controls the fooness, as modulated by the the bar',
        'bar': 'Bar none, the most important property'}

def make_property(name, default_value):
    backing_field = '_' + name

    def getter(self):
        return getattr(self, backing_field)

    def setter(self, val):

        # if self.paramValidationPref and hasattr(self, backing_field):
        if self.paramValidationPref and hasattr(self, 'paramsCurrent'):
            self.assign_params(request_set={backing_field[1:]:val})
        else:
            setattr(self, backing_field, val)

        # setattr(self, backing_field, val)

        # Update user_params dict with new value
        self.user_params.__additem__(name, val)

        # If component is a Function and has an owner, update function_params dict for owner
        from PsyNeuLink.Components.Functions.Function import Function_Base
        if isinstance(self, Function_Base) and self.owner:
            self.owner.function_params.__additem__(name, val)


    # Create the property
    prop = property(getter).setter(setter)

    # # Install some documentation
    # prop.__doc__ = docs[name]
    return prop<|MERGE_RESOLUTION|>--- conflicted
+++ resolved
@@ -290,11 +290,6 @@
 #    (until params are fully implemented as objects)
 from collections import UserDict
 class ParamsDict(UserDict):
-<<<<<<< HEAD
-    """
-    
-    """
-=======
     """Create, set and get attribute of owner for each key in dict
     
     Creates and maintains an interface to attributes of a component via a dict:
@@ -309,7 +304,6 @@
      
     """
 
->>>>>>> 9e37acdf
     def __init__(self, owner, dict=None):
         super().__init__()
         self.owner = owner
